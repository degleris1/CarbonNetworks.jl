### A Pluto.jl notebook ###
# v0.18.1

using Markdown
using InteractiveUtils

# ╔═╡ dd32f064-95ad-4321-a740-d87ff3653b50
using Dates

# ╔═╡ 5303b439-2bbb-4a04-b17e-7df6f2983493
using TOML

# ╔═╡ b3352ae6-d614-423d-bfa0-2ee28ab5b134
using BSON

# ╔═╡ d145ef02-6511-4685-bb16-b421703e7dbf
using XLSX, DataFrames

# ╔═╡ 64f8e88a-dfbf-4d25-b40e-af688e9e9f00
using SparseArrays, InlineStrings

# ╔═╡ 32e5f26a-9b2f-4fc0-a0cd-1a5f101f0db9
using StatsBase: mean

# ╔═╡ e19f3dbe-b54a-45c3-b496-cf762f821ed5
using Statistics

# ╔═╡ 7a42f00e-193c-45ea-951f-dcd4e1c1975f
using CairoMakie

# ╔═╡ 5cb1709a-eda0-41b3-8bff-f58c19608be5
using PlutoUI

# ╔═╡ ee25f56b-b3a0-4e6d-9410-72f95a15b432
using Makie.GeometryBasics

# ╔═╡ 2d3cf797-4cc2-4aad-bc3e-94f5474e99f9
begin
	using GeoMakie
	using GeoMakie.GeoInterface
	using GeoMakie.GeoJSON
	using Downloads
end

# ╔═╡ b2b2e596-0f92-4e3c-ab1c-46a0bff9fb4b
# equivalent to include that will replace it

function ingredients(path::String)
	# this is from the Julia source code (evalfile in base/loading.jl)
	# but with the modification that it returns the module instead of the last object
	name = Symbol(basename(path))
	m = Module(name)
	Core.eval(m,
        Expr(:toplevel,
             :(eval(x) = $(Expr(:core, :eval))($name, x)),
             :(include(x) = $(Expr(:top, :include))($name, x)),
             :(include(mapexpr::Function, x) = $(Expr(:top, :include))(mapexpr, $name, x)),
             :(include($path))))
	m
end;

# ╔═╡ 3f03a7e6-2889-428d-984c-0995574f1fc3
analysis = ingredients("analysis_utils.jl")

# ╔═╡ 6db70f24-e8ba-461e-8d86-00e9a37b44d3
md"""
## Load data
"""

# ╔═╡ f9fab4fe-baec-4bfd-9d84-ef9caac85f5f
config = TOML.parsefile(joinpath(@__DIR__, "../../config.toml"))

# ╔═╡ d7598abb-2be7-4e3b-af9e-14827ef5a3b0
DATA_DIR = config["data"]["GOOGLE_DRIVE"]

# ╔═╡ 45c73bb3-eecf-4b92-8e91-6a4c83addfdc
RESULTS_DIR = config["data"]["SAVE_DIR"]

# ╔═╡ 67130163-7a9e-4dc9-8458-b00239a1fb07
run_names = ["july04_static", "july18_static", "july18_dynamic", "future_0gw", "future_15gw"]

# ╔═╡ 6de86962-a420-4885-ae7a-18748549c4c2
paths = [joinpath(DATA_DIR, "results240", name) for name in run_names]

# ╔═╡ 2757231c-ef30-417a-87dd-7d155049ba47
cases = [BSON.load(joinpath(p, "case.bson"), @__MODULE__) for p in paths];

# ╔═╡ 9dcbc82a-2ced-4b5a-a879-cc5458d039e4
results = map(analysis.load_results, paths);

# ╔═╡ b4f91614-ada2-4961-8913-96855f7ca81b
md"""
## Load GIS data
"""

# ╔═╡ 5392f525-ecb3-47c7-a32f-73a6b02967df
df_gis = DataFrame(XLSX.readtable(joinpath(DATA_DIR, "nrel/Bus GIS.xlsx"), "Test1")...);

# ╔═╡ 514b6f5f-c5d7-4937-8dec-a039b50b553c
cleanup(xi) = typeof(xi) <: Real ? xi : Base.parse(Float64, strip(xi))

# ╔═╡ ba2a3175-b445-4227-a401-18ff40fc4c53
x, y = cleanup.(df_gis.Long), cleanup.(df_gis.Lat)

# ╔═╡ b6e667a5-d2ed-4ab6-9c94-9e6e45be84e8
coords(k) = y[k], x[k]

# ╔═╡ 64627393-f9b2-4c64-95c8-458cc005e237
num_nodes = length(x)

# ╔═╡ 7126918a-eb31-40a9-8f2d-7e181a1fcb3b
node1 = 100; df_gis[node1, "Bus  Name"], coords(node1)

# ╔═╡ 35e55d76-d175-4e77-9b69-930225cb8573
node2 = 50; df_gis[node2, "Bus  Name"], coords(node2)

# ╔═╡ d2bacf4a-af37-4ff9-bebb-3dc3d06edd8a
md"""
## MEFs
"""

# ╔═╡ cbc71e2e-0bd1-441c-bf17-c60053a60795
md"""
## Plot!
"""

# ╔═╡ fd640755-2f9d-4845-9524-fce685e9053c
let
	t = 10

	rs = results[2][DateTime(0018, 07, 15, 00) .+ Hour(t-1)]
	r = results[3][DateTime(0018, 07, 15, 00)]
	
	d = r[:d][t]
	g = r[:g][t]
	p = r[:p][t]

	pmax = 1.5 * min.(cases[2][:fmax] / 1e3, 100e3) 

	A = cases[3][:A]
	B = cases[3][:B]
	S = cases[3][:S]
	ρ = cases[3][:ramp][1] / 1e3

	ds = d - B*g + A*p

	s_inds = findall(abs.(ds) .> 1e-6)

	# @show sum((abs.(p) ./ abs.(pmax)) .> 0.99)
	# @show sum((abs.(rs[:p]) ./ abs.(pmax)) .> 0.999), "foo"
	
	#ds[s_inds] / sum(d)
	sum(abs, rs[:g] - g) / sum(abs, g)
	#sum(abs.(g - r[:g][t-1]) ./ ρ .> 0.99)
end

# ╔═╡ 73fa2393-d2a2-429b-a84a-493acd8fb841
make_rect(xi, yi, w, h) = [xi-w/2, xi-w/2, xi+w/2, xi+w/2, xi-w/2], [yi-h/2, yi+h/2, yi+h/2, yi-h/2, yi-h/2]

# ╔═╡ 9900463f-5bc6-4649-b970-9456c5712d50
make_rect(xi, yi, r=1) = make_rect(xi, yi, 2r, 2r)

# ╔═╡ effd6c24-94ad-4803-9c30-7186a677480b
in_rect(node, xi, yi, r=1) = (xi-r/2 < x[node] < xi+r/2) && (yi-r/2 < y[node] < yi+2/2)

# ╔═╡ 35ec1921-8f4c-46cd-aa80-778a475b1542
p1 = (x=x[node1], y=y[node1])

# ╔═╡ 04d0d66a-8427-48a5-9c0e-e93eb619cd05
p2 = (x=x[node2], y=y[node2])

# ╔═╡ 59316c15-a94c-4c56-a30a-0e6c23629de7
<<<<<<< HEAD
hr = 18

# ╔═╡ 6df9206a-fc56-4d85-a065-8f41a84adfbf
function get_nodal_mefs(r, whichdates=d -> hour(d) == hr; hybrid_mode=true)
	is_dynamic = (ndims(first(r)[2][:λ]) == 3)

	dates = sort(collect(keys(r)))
	is_valid = [r[d][:status] for d in dates] .== "OPTIMAL"

	# Get total mefs
	function get_total_mef(rd)
		if is_dynamic && hybrid_mode
			return reduce(hcat, rd[:λ_static])
		elseif is_dynamic
			return dropdims(sum(rd[:λ], dims=2), dims=2)
		else
			return rd[:λ]
		end
	end
	mefs = [v ? get_total_mef(r[d]) : missing for (d, v) in zip(dates, is_valid)]
	
	# Expand dates
	all_dates = [d .+ Hour.(0 : size(m, 2) - 1) for (d, m) in zip(dates, mefs) if !ismissing(m)]
	mefs = [m for m in mefs if !ismissing(m)]

	# Join lists of lists
	mefs = reduce(hcat, mefs)
	all_dates = reduce(vcat, all_dates)

	# Filter by hour
	mefs_hr = mefs[:, map(whichdates, all_dates)]

	return mefs_hr
end

# ╔═╡ 61d78605-4bb1-4cb6-a9a2-c0f3499dff3a
function get_average_nodal_mefs(r, whichdates=d -> hour(d) == hr; hybrid_mode=true)
	mefs = get_nodal_mefs(r, whichdates; hybrid_mode=hybrid_mode)
	return [mean(skipmissing(mefs[i, :])) for i in 1:size(mefs, 1)]
end
=======
hr = 10
>>>>>>> 00946cc7

# ╔═╡ 85f3a3f3-ca15-4e70-8745-a780e069aa9b
minimum(sum.(first(results[3])[2][:gmax]))

# ╔═╡ 7771eb73-3ddb-4f80-b487-4685c1838501
maximum(sum.(first(results[3])[2][:d]))

# ╔═╡ be39a732-89d0-4a8b-9c88-3acd34f96dcc
md"""
## Map
"""

# ╔═╡ 7ffbe1bc-8cc6-4033-a70b-880209164199
function fig_map(i, whichdates=d -> hour(d) == hr; fig=Figure(resolution=(450, 300), fontsize=10))
	case = cases[i]
	r = results[i]
<<<<<<< HEAD
	λ = get_average_nodal_mefs(r, whichdates)
	#λ = cases[i][:fuel] .== "Steam"
=======
	λ = analysis.get_average_nodal_mefs(r, whichdates)
>>>>>>> 00946cc7

	
	# Everthing in === is from https://lazarusa.github.io/BeautifulMakie/GeoPlots/geoCoastlinesStatesUS/
	# ===========
    ax = Axis(fig[1,1])
	
	states_url = "https://raw.githubusercontent.com/PublicaMundi/MappingAPI/master/data/geojson/us-states.json"
    states = Downloads.download(states_url)
    states_geo = GeoJSON.read(read(states, String))
    n = length(GeoInterface.features(states_geo))

    trans = Proj4.Transformation("+proj=longlat +datum=WGS84", "+proj=latlong", 
        always_xy=true) 
	
    # see https://proj.org/operations/projections/index.html for more options 
    # all input data coordinates are projected using this function
    ax.scene.transformation.transform_func[] = Makie.PointTrans{2}(trans)
	
    xlims!(ax, -125, -100)
	ylims!(ax, 31, 51)
    
	# now the plot 
    lines!(ax, GeoMakie.coastlines(), color = :black)
    poly!(ax, states_geo, color=(:lightgray, 0.2), 
		colormap = :plasma, strokecolor = :black, 
        strokewidth = 1, overdraw = true)
	# ============

	
	# and my part
	
	# Edges
	_case = BSON.load(joinpath(DATA_DIR, "results240", "july18_static", "case.bson"), @__MODULE__)
	A = _case[:A]
	for j in 1:size(A, 2)
		fr = findfirst(==(-1), A[:, j])
		to = findfirst(==(1), A[:, j])

		lines!(ax, [x[fr]; x[to]], [y[fr]; y[to]], 
			color=(:black, 0.08))
	end

	# Nodes
	sct = scatter!(ax, x, y, markersize=8, strokewidth=0.2, marker=:circle, color=λ/1e3, 
		colormap=:jet1, colorrange=(0.25, 1.0))

	# Plot region
	lines!(ax, make_rect(p1[1], p1[2])..., color=:black)
	lines!(ax, make_rect(p2[1], p2[2])..., color=:black)
	

	# Colorbar
	cb = Colorbar(fig[1, 2], sct, label="Marginal Emissions Rate [ton CO2 / MWh]")

	ax.xticks = [-150]
	ax.yticks = [20]
	ax.title = "WECC: Average Nodal MEFs at Hour $hr "

	cb.tellheight = true
	
    return fig, ax
end

# ╔═╡ a6178160-2471-4e6f-bcd9-debb529d39d4
md"""
## Time Series
"""

# ╔═╡ 76277c5f-c415-4861-b934-c76cc07a3820
day_range = 1:31

# ╔═╡ 07268e37-5b62-4ab3-8d0d-5bab2286cdbe
fig_map(5, d -> hour(d) == hr && day(d) in day_range)[1]

# ╔═╡ d6abbce4-27ba-4a1d-8fb0-ce97a40c716d
function fig_time(
	; run_id=1,
	regions=[((0, 0), 1)],
	hybrid_mode=[false],
	labels=["run A"],
	fig=Figure(resolution=(650, 200), fontsize=10),
	whichdates=d -> true,
	ls_cycle=[:solid, :dash],
	color_cycle=[:black, :blue, :orange]
)
	run_id = typeof(run_id) <: Array ? run_id : [run_id]

	ax = Axis(fig[1, 1], xgridvisible=false, ygridvisible=false)
	xlims!(ax, 1, 23)
	#ylims!(ax, 250, 750)
	ax.xticks = 0:6:24
	ax.xlabel = "Hour"
	ax.ylabel = "MEF [ton CO2 / MWh]"

	for (indr, rid) in enumerate(run_id)
		r = results[rid]
		hm = hybrid_mode[indr]
		
		# Get MEF over time
		mefs_hr = [
			analysis.get_average_nodal_mefs(r, d -> whichdates(d) && hour(d) == h, hybrid_mode=hm) 
			for h in 1:24
		]
		mefs_hr = reduce(hcat, mefs_hr)
	
		for (ind, (p, radius)) in enumerate(regions)
			nodes = in_rect.(1:num_nodes, p.x, p.y, radius)
			λ_nodes = reshape(mean(mefs_hr[nodes, :], dims=1), :)
			lines!(ax, λ_nodes, label="$(labels[indr])",
				linewidth=3, linestyle=ls_cycle[ind], color=color_cycle[indr])
		end
	end

	Legend(fig[1, 2], ax, merge=true, unique=true)
	
	fig
end

# ╔═╡ 971d68b9-c140-4594-a0af-4bb45f665508
fig_time(
	run_id=[4, 5, 5], 
	hybrid_mode=[false, true, false],
	labels=["No Storage", "Storage - Static", "Storage - Dynamic"],
	regions=[(p1, 1)], 
	whichdates=d -> day(d) in day_range,
	ls_cycle=[:solid, :dash],
	color_cycle=[:black, :blue, :orange]
)

# ╔═╡ 20e85734-92ff-4c34-9572-dd65ddd1d327
md"""
## Distributions
"""

# ╔═╡ b53cc8dd-c36e-4cf8-9f1d-473a0e985234
function fig_distr(
	i1; 
	whichdates=d -> hour(d) == hr, 
	i2=nothing, 
	fig = Figure(resolution=(300, 300))
)
	r = results[i1]
<<<<<<< HEAD
	nodal_mefs = get_nodal_mefs(r, whichdates)
	all_mefs_a = nodal_mefs[in_rect.(1:num_nodes, p1.x, p1.y, 1), :][:]
	all_mefs_b = nodal_mefs[in_rect.(1:num_nodes, p2.x, p2.y, 1), :][:]
=======
	nodal_mefs = analysis.get_nodal_mefs(r, whichdates)
	all_mefs_a = nodal_mefs[node1, :]
	all_mefs_b = nodal_mefs[node2, :]
>>>>>>> 00946cc7
	all_mefs = reshape(nodal_mefs, :)
	
	ax = Axis(fig[1, 1])
	hidedecorations!(ax, ticks=false, ticklabels=false, label=false)

	# Plot first set of data
	kwargs = (strokewidth=1, strokecolor=:black, direction=:y)
	density!(ax, all_mefs_a/1e3; offset=4.0, kwargs...)
	density!(ax, all_mefs_b/1e3; offset=2.0, kwargs...)
	density!(ax, all_mefs/1e3; color=(:slategray, 0.7), kwargs...)

	kwargs = (linewidth=4, color=:black)
	hlines!(ax, [mean(all_mefs_a)/1e3]; xmin=4/6, kwargs...)
	hlines!(ax, [mean(all_mefs_b)/1e3]; xmin=2/6, xmax=4/6, kwargs...)
	hlines!(ax, [mean(all_mefs)/1e3]; xmax=2/6, kwargs...)

	# Plot second set of data
	if i2 != nothing
		r = results[i2]
		nodal_mefs = get_nodal_mefs(r, whichdates)
		all_mefs_a = nodal_mefs[node1, :]
		all_mefs_b = nodal_mefs[node2, :]
		all_mefs = reshape(nodal_mefs, :)
		
		kwargs = (direction=:y,)
		density!(ax, all_mefs_a/1e3; color=(:red, 0.2), offset=4, kwargs...)
		density!(ax, all_mefs_b/1e3; color=(:red, 0.2), offset=2, kwargs...)
		density!(ax, all_mefs/1e3; color=(:red, 0.2), kwargs...)
	end

	
	

	ylims!(ax, -0.25, 1.5)
	ax.ylabel = "MEF [ton CO2 / MWh]"
	
	
	xlims!(ax, 0, 6)
	ax.xlabel = "Frequency"
	ax.xticks = [0, 2, 4]
	ax.xtickformat = xs -> ["All", "LA", "SF"]

	return fig, ax
end

# ╔═╡ e1a1acda-1d52-45bd-8257-8b7249318c9b
fig_distr(4)[1]

# ╔═╡ c6f2eb39-a0e6-44bf-8649-f25ef72961a4
full_figure = let
	ri = 3
	fig = Figure(resolution=(650, 300), fontsize=10)

	f1, ax1 = fig_distr(ri, fig=fig[2, 1])
	f2, ax2 = fig_map(ri, fig=fig[2, 2])

	colsize!(fig.layout, 1, Auto(0.5))
	
	ax2.title = ""
	ax1.ylabel = "Marginal Emissions Rate [ton CO2 / MWh]"

	for (label, layout) in zip(["A", "B"], [fig[2, 1], fig[2, 2]])
    	Label(layout[1, 1, TopLeft()], label,
	        textsize = 18,
			font="Noto Sans Bold",
	        padding = (0, 0, 5, 0),
	        halign = :right
		)
	end

	Label(fig[1, 1:2], "WECC 2004: Nodal MEFs at Hour $hour", 
		textsize=12,
		padding=(0, 0, 0, 0),
		valign=:bottom
	)
	rowgap!(fig.layout, 1, 6)

	fig
end

# ╔═╡ 5154fdd8-a58d-4faa-aced-7212ed0dc705
# save(joinpath(RESULTS_DIR, "wecc240_full_figure.pdf"), full_figure)

# ╔═╡ 00000000-0000-0000-0000-000000000001
PLUTO_PROJECT_TOML_CONTENTS = """
[deps]
BSON = "fbb218c0-5317-5bc6-957e-2ee96dd4b1f0"
CairoMakie = "13f3f980-e62b-5c42-98c6-ff1f3baf88f0"
DataFrames = "a93c6f00-e57d-5684-b7b6-d8193f3e46c0"
Dates = "ade2ca70-3891-5945-98fb-dc099432e06a"
Downloads = "f43a241f-c20a-4ad4-852c-f6b1247861c6"
GeoMakie = "db073c08-6b98-4ee5-b6a4-5efafb3259c6"
InlineStrings = "842dd82b-1e85-43dc-bf29-5d0ee9dffc48"
Makie = "ee78f7c6-11fb-53f2-987a-cfe4a2b5a57a"
PlutoUI = "7f904dfe-b85e-4ff6-b463-dae2292396a8"
SparseArrays = "2f01184e-e22b-5df5-ae63-d93ebab69eaf"
Statistics = "10745b16-79ce-11e8-11f9-7d13ad32a3b2"
StatsBase = "2913bbd2-ae8a-5f71-8c99-4fb6c76f3a91"
TOML = "fa267f1f-6049-4f14-aa54-33bafae1ed76"
XLSX = "fdbf4ff8-1666-58a4-91e7-1b58723a45e0"

[compat]
BSON = "~0.3.5"
CairoMakie = "~0.7.5"
DataFrames = "~1.3.2"
GeoMakie = "~0.3.1"
InlineStrings = "~1.1.2"
Makie = "~0.16.6"
PlutoUI = "~0.7.38"
StatsBase = "~0.33.16"
XLSX = "~0.7.9"
"""

# ╔═╡ 00000000-0000-0000-0000-000000000002
PLUTO_MANIFEST_TOML_CONTENTS = """
# This file is machine-generated - editing it directly is not advised

julia_version = "1.7.2"
manifest_format = "2.0"

[[deps.AbstractFFTs]]
deps = ["ChainRulesCore", "LinearAlgebra"]
git-tree-sha1 = "6f1d9bc1c08f9f4a8fa92e3ea3cb50153a1b40d4"
uuid = "621f4979-c628-5d54-868e-fcf4e3e8185c"
version = "1.1.0"

[[deps.AbstractPlutoDingetjes]]
deps = ["Pkg"]
git-tree-sha1 = "8eaf9f1b4921132a4cff3f36a1d9ba923b14a481"
uuid = "6e696c72-6542-2067-7265-42206c756150"
version = "1.1.4"

[[deps.AbstractTrees]]
git-tree-sha1 = "03e0550477d86222521d254b741d470ba17ea0b5"
uuid = "1520ce14-60c1-5f80-bbc7-55ef81b5835c"
version = "0.3.4"

[[deps.Adapt]]
deps = ["LinearAlgebra"]
git-tree-sha1 = "af92965fb30777147966f58acb05da51c5616b5f"
uuid = "79e6a3ab-5dfb-504d-930d-738a2a938a0e"
version = "3.3.3"

[[deps.Animations]]
deps = ["Colors"]
git-tree-sha1 = "e81c509d2c8e49592413bfb0bb3b08150056c79d"
uuid = "27a7e980-b3e6-11e9-2bcd-0b925532e340"
version = "0.4.1"

[[deps.ArgTools]]
uuid = "0dad84c5-d112-42e6-8d28-ef12dabb789f"

[[deps.ArrayInterface]]
deps = ["Compat", "IfElse", "LinearAlgebra", "Requires", "SparseArrays", "Static"]
git-tree-sha1 = "c933ce606f6535a7c7b98e1d86d5d1014f730596"
uuid = "4fba245c-0d91-5ea0-9b3e-6abc04ee57a9"
version = "5.0.7"

[[deps.Artifacts]]
uuid = "56f22d72-fd6d-98f1-02f0-08ddc0907c33"

[[deps.Automa]]
deps = ["Printf", "ScanByte", "TranscodingStreams"]
git-tree-sha1 = "d50976f217489ce799e366d9561d56a98a30d7fe"
uuid = "67c07d97-cdcb-5c2c-af73-a7f9c32a568b"
version = "0.8.2"

[[deps.AxisAlgorithms]]
deps = ["LinearAlgebra", "Random", "SparseArrays", "WoodburyMatrices"]
git-tree-sha1 = "66771c8d21c8ff5e3a93379480a2307ac36863f7"
uuid = "13072b0f-2c55-5437-9ae7-d433b7a33950"
version = "1.0.1"

[[deps.BSON]]
git-tree-sha1 = "306bb5574b0c1c56d7e1207581516c557d105cad"
uuid = "fbb218c0-5317-5bc6-957e-2ee96dd4b1f0"
version = "0.3.5"

[[deps.Base64]]
uuid = "2a0f44e3-6c83-55bd-87e4-b1978d98bd5f"

[[deps.Bzip2_jll]]
deps = ["Artifacts", "JLLWrappers", "Libdl", "Pkg"]
git-tree-sha1 = "19a35467a82e236ff51bc17a3a44b69ef35185a2"
uuid = "6e34b625-4abd-537c-b88f-471c36dfa7a0"
version = "1.0.8+0"

[[deps.CEnum]]
git-tree-sha1 = "215a9aa4a1f23fbd05b92769fdd62559488d70e9"
uuid = "fa961155-64e5-5f13-b03f-caf6b980ea82"
version = "0.4.1"

[[deps.Cairo]]
deps = ["Cairo_jll", "Colors", "Glib_jll", "Graphics", "Libdl", "Pango_jll"]
git-tree-sha1 = "d0b3f8b4ad16cb0a2988c6788646a5e6a17b6b1b"
uuid = "159f3aea-2a34-519c-b102-8c37f9878175"
version = "1.0.5"

[[deps.CairoMakie]]
deps = ["Base64", "Cairo", "Colors", "FFTW", "FileIO", "FreeType", "GeometryBasics", "LinearAlgebra", "Makie", "SHA", "StaticArrays"]
git-tree-sha1 = "4a0de4f5aa2d5d27a1efa293aeabb1a081e46b2b"
uuid = "13f3f980-e62b-5c42-98c6-ff1f3baf88f0"
version = "0.7.5"

[[deps.Cairo_jll]]
deps = ["Artifacts", "Bzip2_jll", "Fontconfig_jll", "FreeType2_jll", "Glib_jll", "JLLWrappers", "LZO_jll", "Libdl", "Pixman_jll", "Pkg", "Xorg_libXext_jll", "Xorg_libXrender_jll", "Zlib_jll", "libpng_jll"]
git-tree-sha1 = "4b859a208b2397a7a623a03449e4636bdb17bcf2"
uuid = "83423d85-b0ee-5818-9007-b63ccbeb887a"
version = "1.16.1+1"

[[deps.ChainRulesCore]]
deps = ["Compat", "LinearAlgebra", "SparseArrays"]
git-tree-sha1 = "9950387274246d08af38f6eef8cb5480862a435f"
uuid = "d360d2e6-b24c-11e9-a2a3-2a2ae2dbcce4"
version = "1.14.0"

[[deps.ChangesOfVariables]]
deps = ["ChainRulesCore", "LinearAlgebra", "Test"]
git-tree-sha1 = "bf98fa45a0a4cee295de98d4c1462be26345b9a1"
uuid = "9e997f8a-9a97-42d5-a9f1-ce6bfc15e2c0"
version = "0.1.2"

[[deps.ColorBrewer]]
deps = ["Colors", "JSON", "Test"]
git-tree-sha1 = "61c5334f33d91e570e1d0c3eb5465835242582c4"
uuid = "a2cac450-b92f-5266-8821-25eda20663c8"
version = "0.4.0"

[[deps.ColorSchemes]]
deps = ["ColorTypes", "Colors", "FixedPointNumbers", "Random"]
git-tree-sha1 = "12fc73e5e0af68ad3137b886e3f7c1eacfca2640"
uuid = "35d6a980-a343-548e-a6ea-1d62b119f2f4"
version = "3.17.1"

[[deps.ColorTypes]]
deps = ["FixedPointNumbers", "Random"]
git-tree-sha1 = "024fe24d83e4a5bf5fc80501a314ce0d1aa35597"
uuid = "3da002f7-5984-5a60-b8a6-cbb66c0b333f"
version = "0.11.0"

[[deps.ColorVectorSpace]]
deps = ["ColorTypes", "FixedPointNumbers", "LinearAlgebra", "SpecialFunctions", "Statistics", "TensorCore"]
git-tree-sha1 = "3f1f500312161f1ae067abe07d13b40f78f32e07"
uuid = "c3611d14-8923-5661-9e6a-0046d554d3a4"
version = "0.9.8"

[[deps.Colors]]
deps = ["ColorTypes", "FixedPointNumbers", "Reexport"]
git-tree-sha1 = "417b0ed7b8b838aa6ca0a87aadf1bb9eb111ce40"
uuid = "5ae59095-9a9b-59fe-a467-6f913c188581"
version = "0.12.8"

[[deps.Compat]]
deps = ["Base64", "Dates", "DelimitedFiles", "Distributed", "InteractiveUtils", "LibGit2", "Libdl", "LinearAlgebra", "Markdown", "Mmap", "Pkg", "Printf", "REPL", "Random", "SHA", "Serialization", "SharedArrays", "Sockets", "SparseArrays", "Statistics", "Test", "UUIDs", "Unicode"]
git-tree-sha1 = "96b0bc6c52df76506efc8a441c6cf1adcb1babc4"
uuid = "34da2185-b29b-5c13-b0c7-acf172513d20"
version = "3.42.0"

[[deps.CompilerSupportLibraries_jll]]
deps = ["Artifacts", "Libdl"]
uuid = "e66e0078-7015-5450-92f7-15fbd957f2ae"

[[deps.Contour]]
deps = ["StaticArrays"]
git-tree-sha1 = "9f02045d934dc030edad45944ea80dbd1f0ebea7"
uuid = "d38c429a-6771-53c6-b99e-75d170b6e991"
version = "0.5.7"

[[deps.CoordinateTransformations]]
deps = ["LinearAlgebra", "StaticArrays"]
git-tree-sha1 = "681ea870b918e7cff7111da58791d7f718067a19"
uuid = "150eb455-5306-5404-9cee-2592286d6298"
version = "0.6.2"

[[deps.Crayons]]
git-tree-sha1 = "249fe38abf76d48563e2f4556bebd215aa317e15"
uuid = "a8cc5b0e-0ffa-5ad4-8c14-923d3ee1735f"
version = "4.1.1"

[[deps.DataAPI]]
git-tree-sha1 = "cc70b17275652eb47bc9e5f81635981f13cea5c8"
uuid = "9a962f9c-6df0-11e9-0e5d-c546b8b5ee8a"
version = "1.9.0"

[[deps.DataFrames]]
deps = ["Compat", "DataAPI", "Future", "InvertedIndices", "IteratorInterfaceExtensions", "LinearAlgebra", "Markdown", "Missings", "PooledArrays", "PrettyTables", "Printf", "REPL", "Reexport", "SortingAlgorithms", "Statistics", "TableTraits", "Tables", "Unicode"]
git-tree-sha1 = "ae02104e835f219b8930c7664b8012c93475c340"
uuid = "a93c6f00-e57d-5684-b7b6-d8193f3e46c0"
version = "1.3.2"

[[deps.DataStructures]]
deps = ["Compat", "InteractiveUtils", "OrderedCollections"]
git-tree-sha1 = "3daef5523dd2e769dad2365274f760ff5f282c7d"
uuid = "864edb3b-99cc-5e75-8d2d-829cb0a9cfe8"
version = "0.18.11"

[[deps.DataValueInterfaces]]
git-tree-sha1 = "bfc1187b79289637fa0ef6d4436ebdfe6905cbd6"
uuid = "e2d170a0-9d28-54be-80f0-106bbe20a464"
version = "1.0.0"

[[deps.Dates]]
deps = ["Printf"]
uuid = "ade2ca70-3891-5945-98fb-dc099432e06a"

[[deps.DelimitedFiles]]
deps = ["Mmap"]
uuid = "8bb1440f-4735-579b-a4ab-409b98df4dab"

[[deps.DensityInterface]]
deps = ["InverseFunctions", "Test"]
git-tree-sha1 = "80c3e8639e3353e5d2912fb3a1916b8455e2494b"
uuid = "b429d917-457f-4dbc-8f4c-0cc954292b1d"
version = "0.4.0"

[[deps.Distributed]]
deps = ["Random", "Serialization", "Sockets"]
uuid = "8ba89e20-285c-5b6f-9357-94700520ee1b"

[[deps.Distributions]]
deps = ["ChainRulesCore", "DensityInterface", "FillArrays", "LinearAlgebra", "PDMats", "Printf", "QuadGK", "Random", "SparseArrays", "SpecialFunctions", "Statistics", "StatsBase", "StatsFuns", "Test"]
git-tree-sha1 = "5a4168170ede913a2cd679e53c2123cb4b889795"
uuid = "31c24e10-a181-5473-b8eb-7969acd0382f"
version = "0.25.53"

[[deps.DocStringExtensions]]
deps = ["LibGit2"]
git-tree-sha1 = "b19534d1895d702889b219c382a6e18010797f0b"
uuid = "ffbed154-4ef7-542d-bbb7-c09d3a79fcae"
version = "0.8.6"

[[deps.Downloads]]
deps = ["ArgTools", "LibCURL", "NetworkOptions"]
uuid = "f43a241f-c20a-4ad4-852c-f6b1247861c6"

[[deps.EarCut_jll]]
deps = ["Artifacts", "JLLWrappers", "Libdl", "Pkg"]
git-tree-sha1 = "3f3a2501fa7236e9b911e0f7a588c657e822bb6d"
uuid = "5ae413db-bbd1-5e63-b57d-d24a61df00f5"
version = "2.2.3+0"

[[deps.EllipsisNotation]]
deps = ["ArrayInterface"]
git-tree-sha1 = "d064b0340db45d48893e7604ec95e7a2dc9da904"
uuid = "da5c29d0-fa7d-589e-88eb-ea29b0a81949"
version = "1.5.0"

[[deps.Expat_jll]]
deps = ["Artifacts", "JLLWrappers", "Libdl", "Pkg"]
git-tree-sha1 = "bad72f730e9e91c08d9427d5e8db95478a3c323d"
uuid = "2e619515-83b5-522b-bb60-26c02a35a201"
version = "2.4.8+0"

[[deps.EzXML]]
deps = ["Printf", "XML2_jll"]
git-tree-sha1 = "0fa3b52a04a4e210aeb1626def9c90df3ae65268"
uuid = "8f5d6c58-4d21-5cfd-889c-e3ad7ee6a615"
version = "1.1.0"

[[deps.FFMPEG]]
deps = ["FFMPEG_jll"]
git-tree-sha1 = "b57e3acbe22f8484b4b5ff66a7499717fe1a9cc8"
uuid = "c87230d0-a227-11e9-1b43-d7ebe4e7570a"
version = "0.4.1"

[[deps.FFMPEG_jll]]
deps = ["Artifacts", "Bzip2_jll", "FreeType2_jll", "FriBidi_jll", "JLLWrappers", "LAME_jll", "Libdl", "Ogg_jll", "OpenSSL_jll", "Opus_jll", "Pkg", "Zlib_jll", "libass_jll", "libfdk_aac_jll", "libvorbis_jll", "x264_jll", "x265_jll"]
git-tree-sha1 = "d8a578692e3077ac998b50c0217dfd67f21d1e5f"
uuid = "b22a6f82-2f65-5046-a5b2-351ab43fb4e5"
version = "4.4.0+0"

[[deps.FFTW]]
deps = ["AbstractFFTs", "FFTW_jll", "LinearAlgebra", "MKL_jll", "Preferences", "Reexport"]
git-tree-sha1 = "505876577b5481e50d089c1c68899dfb6faebc62"
uuid = "7a1cc6ca-52ef-59f5-83cd-3a7055c09341"
version = "1.4.6"

[[deps.FFTW_jll]]
deps = ["Artifacts", "JLLWrappers", "Libdl", "Pkg"]
git-tree-sha1 = "c6033cc3892d0ef5bb9cd29b7f2f0331ea5184ea"
uuid = "f5851436-0d7a-5f13-b9de-f02708fd171a"
version = "3.3.10+0"

[[deps.FileIO]]
deps = ["Pkg", "Requires", "UUIDs"]
git-tree-sha1 = "80ced645013a5dbdc52cf70329399c35ce007fae"
uuid = "5789e2e9-d7fb-5bc7-8068-2c6fae9b9549"
version = "1.13.0"

[[deps.FillArrays]]
deps = ["LinearAlgebra", "Random", "SparseArrays", "Statistics"]
git-tree-sha1 = "246621d23d1f43e3b9c368bf3b72b2331a27c286"
uuid = "1a297f60-69ca-5386-bcde-b61e274b549b"
version = "0.13.2"

[[deps.FixedPointNumbers]]
deps = ["Statistics"]
git-tree-sha1 = "335bfdceacc84c5cdf16aadc768aa5ddfc5383cc"
uuid = "53c48c17-4a7d-5ca2-90c5-79b7896eea93"
version = "0.8.4"

[[deps.Fontconfig_jll]]
deps = ["Artifacts", "Bzip2_jll", "Expat_jll", "FreeType2_jll", "JLLWrappers", "Libdl", "Libuuid_jll", "Pkg", "Zlib_jll"]
git-tree-sha1 = "21efd19106a55620a188615da6d3d06cd7f6ee03"
uuid = "a3f928ae-7b40-5064-980b-68af3947d34b"
version = "2.13.93+0"

[[deps.Formatting]]
deps = ["Printf"]
git-tree-sha1 = "8339d61043228fdd3eb658d86c926cb282ae72a8"
uuid = "59287772-0a20-5a39-b81b-1366585eb4c0"
version = "0.4.2"

[[deps.FreeType]]
deps = ["CEnum", "FreeType2_jll"]
git-tree-sha1 = "cabd77ab6a6fdff49bfd24af2ebe76e6e018a2b4"
uuid = "b38be410-82b0-50bf-ab77-7b57e271db43"
version = "4.0.0"

[[deps.FreeType2_jll]]
deps = ["Artifacts", "Bzip2_jll", "JLLWrappers", "Libdl", "Pkg", "Zlib_jll"]
git-tree-sha1 = "87eb71354d8ec1a96d4a7636bd57a7347dde3ef9"
uuid = "d7e528f0-a631-5988-bf34-fe36492bcfd7"
version = "2.10.4+0"

[[deps.FreeTypeAbstraction]]
deps = ["ColorVectorSpace", "Colors", "FreeType", "GeometryBasics"]
git-tree-sha1 = "b5c7fe9cea653443736d264b85466bad8c574f4a"
uuid = "663a7486-cb36-511b-a19d-713bb74d65c9"
version = "0.9.9"

[[deps.FriBidi_jll]]
deps = ["Artifacts", "JLLWrappers", "Libdl", "Pkg"]
git-tree-sha1 = "aa31987c2ba8704e23c6c8ba8a4f769d5d7e4f91"
uuid = "559328eb-81f9-559d-9380-de523a88c83c"
version = "1.0.10+0"

[[deps.Future]]
deps = ["Random"]
uuid = "9fa8497b-333b-5362-9e8d-4d0656e87820"

[[deps.GeoInterface]]
deps = ["RecipesBase"]
git-tree-sha1 = "6b1a29c757f56e0ae01a35918a2c39260e2c4b98"
uuid = "cf35fbd7-0cd7-5166-be24-54bfbe79505f"
version = "0.5.7"

[[deps.GeoJSON]]
deps = ["GeoInterface", "JSON3"]
git-tree-sha1 = "4764da92d333658552b2bedc9f6b379f017c727b"
uuid = "61d90e0f-e114-555e-ac52-39dfb47a3ef9"
version = "0.5.1"

[[deps.GeoMakie]]
deps = ["Colors", "GeoInterface", "GeoJSON", "GeometryBasics", "ImageMagick", "Makie", "Proj4", "Reexport", "StructArrays"]
git-tree-sha1 = "c878df275a3c2041f42fceaee742bd336b989b11"
uuid = "db073c08-6b98-4ee5-b6a4-5efafb3259c6"
version = "0.3.1"

[[deps.GeometryBasics]]
deps = ["EarCut_jll", "IterTools", "LinearAlgebra", "StaticArrays", "StructArrays", "Tables"]
git-tree-sha1 = "83ea630384a13fc4f002b77690bc0afeb4255ac9"
uuid = "5c1252a2-5f33-56bf-86c9-59e7332b4326"
version = "0.4.2"

[[deps.Gettext_jll]]
deps = ["Artifacts", "CompilerSupportLibraries_jll", "JLLWrappers", "Libdl", "Libiconv_jll", "Pkg", "XML2_jll"]
git-tree-sha1 = "9b02998aba7bf074d14de89f9d37ca24a1a0b046"
uuid = "78b55507-aeef-58d4-861c-77aaff3498b1"
version = "0.21.0+0"

[[deps.Ghostscript_jll]]
deps = ["Artifacts", "JLLWrappers", "Libdl", "Pkg"]
git-tree-sha1 = "78e2c69783c9753a91cdae88a8d432be85a2ab5e"
uuid = "61579ee1-b43e-5ca0-a5da-69d92c66a64b"
version = "9.55.0+0"

[[deps.Glib_jll]]
deps = ["Artifacts", "Gettext_jll", "JLLWrappers", "Libdl", "Libffi_jll", "Libiconv_jll", "Libmount_jll", "PCRE_jll", "Pkg", "Zlib_jll"]
git-tree-sha1 = "a32d672ac2c967f3deb8a81d828afc739c838a06"
uuid = "7746bdde-850d-59dc-9ae8-88ece973131d"
version = "2.68.3+2"

[[deps.Graphics]]
deps = ["Colors", "LinearAlgebra", "NaNMath"]
git-tree-sha1 = "1c5a84319923bea76fa145d49e93aa4394c73fc2"
uuid = "a2bd30eb-e257-5431-a919-1863eab51364"
version = "1.1.1"

[[deps.Graphite2_jll]]
deps = ["Artifacts", "JLLWrappers", "Libdl", "Pkg"]
git-tree-sha1 = "344bf40dcab1073aca04aa0df4fb092f920e4011"
uuid = "3b182d85-2403-5c21-9c21-1e1f0cc25472"
version = "1.3.14+0"

[[deps.GridLayoutBase]]
deps = ["GeometryBasics", "InteractiveUtils", "Observables"]
git-tree-sha1 = "169c3dc5acae08835a573a8a3e25c62f689f8b5c"
uuid = "3955a311-db13-416c-9275-1d80ed98e5e9"
version = "0.6.5"

[[deps.Grisu]]
git-tree-sha1 = "53bb909d1151e57e2484c3d1b53e19552b887fb2"
uuid = "42e2da0e-8278-4e71-bc24-59509adca0fe"
version = "1.0.2"

[[deps.HarfBuzz_jll]]
deps = ["Artifacts", "Cairo_jll", "Fontconfig_jll", "FreeType2_jll", "Glib_jll", "Graphite2_jll", "JLLWrappers", "Libdl", "Libffi_jll", "Pkg"]
git-tree-sha1 = "129acf094d168394e80ee1dc4bc06ec835e510a3"
uuid = "2e76f6c2-a576-52d4-95c1-20adfe4de566"
version = "2.8.1+1"

[[deps.Hyperscript]]
deps = ["Test"]
git-tree-sha1 = "8d511d5b81240fc8e6802386302675bdf47737b9"
uuid = "47d2ed2b-36de-50cf-bf87-49c2cf4b8b91"
version = "0.0.4"

[[deps.HypertextLiteral]]
git-tree-sha1 = "2b078b5a615c6c0396c77810d92ee8c6f470d238"
uuid = "ac1192a8-f4b3-4bfe-ba22-af5b92cd3ab2"
version = "0.9.3"

[[deps.IOCapture]]
deps = ["Logging", "Random"]
git-tree-sha1 = "f7be53659ab06ddc986428d3a9dcc95f6fa6705a"
uuid = "b5f81e59-6552-4d32-b1f0-c071b021bf89"
version = "0.2.2"

[[deps.IfElse]]
git-tree-sha1 = "debdd00ffef04665ccbb3e150747a77560e8fad1"
uuid = "615f187c-cbe4-4ef1-ba3b-2fcf58d6d173"
version = "0.1.1"

[[deps.ImageCore]]
deps = ["AbstractFFTs", "ColorVectorSpace", "Colors", "FixedPointNumbers", "Graphics", "MappedArrays", "MosaicViews", "OffsetArrays", "PaddedViews", "Reexport"]
git-tree-sha1 = "9a5c62f231e5bba35695a20988fc7cd6de7eeb5a"
uuid = "a09fc81d-aa75-5fe9-8630-4744c3626534"
version = "0.9.3"

[[deps.ImageIO]]
deps = ["FileIO", "JpegTurbo", "Netpbm", "OpenEXR", "PNGFiles", "QOI", "Sixel", "TiffImages", "UUIDs"]
git-tree-sha1 = "464bdef044df52e6436f8c018bea2d48c40bb27b"
uuid = "82e4d734-157c-48bb-816b-45c225c6df19"
version = "0.6.1"

[[deps.ImageMagick]]
deps = ["FileIO", "ImageCore", "ImageMagick_jll", "InteractiveUtils", "Libdl", "Pkg", "Random"]
git-tree-sha1 = "5bc1cb62e0c5f1005868358db0692c994c3a13c6"
uuid = "6218d12a-5da1-5696-b52f-db25d2ecc6d1"
version = "1.2.1"

[[deps.ImageMagick_jll]]
deps = ["Artifacts", "Ghostscript_jll", "JLLWrappers", "JpegTurbo_jll", "Libdl", "Libtiff_jll", "Pkg", "Zlib_jll", "libpng_jll"]
git-tree-sha1 = "f025b79883f361fa1bd80ad132773161d231fd9f"
uuid = "c73af94c-d91f-53ed-93a7-00f77d67a9d7"
version = "6.9.12+2"

[[deps.Imath_jll]]
deps = ["Artifacts", "JLLWrappers", "Libdl", "Pkg"]
git-tree-sha1 = "87f7662e03a649cffa2e05bf19c303e168732d3e"
uuid = "905a6f67-0a94-5f89-b386-d35d92009cd1"
version = "3.1.2+0"

[[deps.IndirectArrays]]
git-tree-sha1 = "012e604e1c7458645cb8b436f8fba789a51b257f"
uuid = "9b13fd28-a010-5f03-acff-a1bbcff69959"
version = "1.0.0"

[[deps.Inflate]]
git-tree-sha1 = "f5fc07d4e706b84f72d54eedcc1c13d92fb0871c"
uuid = "d25df0c9-e2be-5dd7-82c8-3ad0b3e990b9"
version = "0.1.2"

[[deps.InlineStrings]]
deps = ["Parsers"]
git-tree-sha1 = "61feba885fac3a407465726d0c330b3055df897f"
uuid = "842dd82b-1e85-43dc-bf29-5d0ee9dffc48"
version = "1.1.2"

[[deps.IntelOpenMP_jll]]
deps = ["Artifacts", "JLLWrappers", "Libdl", "Pkg"]
git-tree-sha1 = "d979e54b71da82f3a65b62553da4fc3d18c9004c"
uuid = "1d5cc7b8-4909-519e-a0f8-d0f5ad9712d0"
version = "2018.0.3+2"

[[deps.InteractiveUtils]]
deps = ["Markdown"]
uuid = "b77e0a4c-d291-57a0-90e8-8db25a27a240"

[[deps.Interpolations]]
deps = ["AxisAlgorithms", "ChainRulesCore", "LinearAlgebra", "OffsetArrays", "Random", "Ratios", "Requires", "SharedArrays", "SparseArrays", "StaticArrays", "WoodburyMatrices"]
git-tree-sha1 = "b15fc0a95c564ca2e0a7ae12c1f095ca848ceb31"
uuid = "a98d9a8b-a2ab-59e6-89dd-64a1c18fca59"
version = "0.13.5"

[[deps.IntervalSets]]
deps = ["Dates", "EllipsisNotation", "Statistics"]
git-tree-sha1 = "bcf640979ee55b652f3b01650444eb7bbe3ea837"
uuid = "8197267c-284f-5f27-9208-e0e47529a953"
version = "0.5.4"

[[deps.InverseFunctions]]
deps = ["Test"]
git-tree-sha1 = "91b5dcf362c5add98049e6c29ee756910b03051d"
uuid = "3587e190-3f89-42d0-90ee-14403ec27112"
version = "0.1.3"

[[deps.InvertedIndices]]
git-tree-sha1 = "bee5f1ef5bf65df56bdd2e40447590b272a5471f"
uuid = "41ab1584-1d38-5bbf-9106-f11c6c58b48f"
version = "1.1.0"

[[deps.IrrationalConstants]]
git-tree-sha1 = "7fd44fd4ff43fc60815f8e764c0f352b83c49151"
uuid = "92d709cd-6900-40b7-9082-c6be49f344b6"
version = "0.1.1"

[[deps.Isoband]]
deps = ["isoband_jll"]
git-tree-sha1 = "f9b6d97355599074dc867318950adaa6f9946137"
uuid = "f1662d9f-8043-43de-a69a-05efc1cc6ff4"
version = "0.1.1"

[[deps.IterTools]]
git-tree-sha1 = "fa6287a4469f5e048d763df38279ee729fbd44e5"
uuid = "c8e1da08-722c-5040-9ed9-7db0dc04731e"
version = "1.4.0"

[[deps.IteratorInterfaceExtensions]]
git-tree-sha1 = "a3f24677c21f5bbe9d2a714f95dcd58337fb2856"
uuid = "82899510-4779-5014-852e-03e436cf321d"
version = "1.0.0"

[[deps.JLLWrappers]]
deps = ["Preferences"]
git-tree-sha1 = "abc9885a7ca2052a736a600f7fa66209f96506e1"
uuid = "692b3bcd-3c85-4b1f-b108-f13ce0eb3210"
version = "1.4.1"

[[deps.JSON]]
deps = ["Dates", "Mmap", "Parsers", "Unicode"]
git-tree-sha1 = "3c837543ddb02250ef42f4738347454f95079d4e"
uuid = "682c06a0-de6a-54ab-a142-c8b1cf79cde6"
version = "0.21.3"

[[deps.JSON3]]
deps = ["Dates", "Mmap", "Parsers", "StructTypes", "UUIDs"]
git-tree-sha1 = "8c1f668b24d999fb47baf80436194fdccec65ad2"
uuid = "0f8b85d8-7281-11e9-16c2-39a750bddbf1"
version = "1.9.4"

[[deps.JpegTurbo]]
deps = ["CEnum", "FileIO", "ImageCore", "JpegTurbo_jll", "TOML"]
git-tree-sha1 = "a77b273f1ddec645d1b7c4fd5fb98c8f90ad10a5"
uuid = "b835a17e-a41a-41e7-81f0-2f016b05efe0"
version = "0.1.1"

[[deps.JpegTurbo_jll]]
deps = ["Artifacts", "JLLWrappers", "Libdl", "Pkg"]
git-tree-sha1 = "b53380851c6e6664204efb2e62cd24fa5c47e4ba"
uuid = "aacddb02-875f-59d6-b918-886e6ef4fbf8"
version = "2.1.2+0"

[[deps.KernelDensity]]
deps = ["Distributions", "DocStringExtensions", "FFTW", "Interpolations", "StatsBase"]
git-tree-sha1 = "591e8dc09ad18386189610acafb970032c519707"
uuid = "5ab0869b-81aa-558d-bb23-cbf5423bbe9b"
version = "0.6.3"

[[deps.LAME_jll]]
deps = ["Artifacts", "JLLWrappers", "Libdl", "Pkg"]
git-tree-sha1 = "f6250b16881adf048549549fba48b1161acdac8c"
uuid = "c1c5ebd0-6772-5130-a774-d5fcae4a789d"
version = "3.100.1+0"

[[deps.LERC_jll]]
deps = ["Artifacts", "JLLWrappers", "Libdl", "Pkg"]
git-tree-sha1 = "bf36f528eec6634efc60d7ec062008f171071434"
uuid = "88015f11-f218-50d7-93a8-a6af411a945d"
version = "3.0.0+1"

[[deps.LZO_jll]]
deps = ["Artifacts", "JLLWrappers", "Libdl", "Pkg"]
git-tree-sha1 = "e5b909bcf985c5e2605737d2ce278ed791b89be6"
uuid = "dd4b983a-f0e5-5f8d-a1b7-129d4a5fb1ac"
version = "2.10.1+0"

[[deps.LaTeXStrings]]
git-tree-sha1 = "f2355693d6778a178ade15952b7ac47a4ff97996"
uuid = "b964fa9f-0449-5b57-a5c2-d3ea65f4040f"
version = "1.3.0"

[[deps.LazyArtifacts]]
deps = ["Artifacts", "Pkg"]
uuid = "4af54fe1-eca0-43a8-85a7-787d91b784e3"

[[deps.LibCURL]]
deps = ["LibCURL_jll", "MozillaCACerts_jll"]
uuid = "b27032c2-a3e7-50c8-80cd-2d36dbcbfd21"

[[deps.LibCURL_jll]]
deps = ["Artifacts", "LibSSH2_jll", "Libdl", "MbedTLS_jll", "Zlib_jll", "nghttp2_jll"]
uuid = "deac9b47-8bc7-5906-a0fe-35ac56dc84c0"

[[deps.LibGit2]]
deps = ["Base64", "NetworkOptions", "Printf", "SHA"]
uuid = "76f85450-5226-5b5a-8eaa-529ad045b433"

[[deps.LibSSH2_jll]]
deps = ["Artifacts", "Libdl", "MbedTLS_jll"]
uuid = "29816b5a-b9ab-546f-933c-edad1886dfa8"

[[deps.Libdl]]
uuid = "8f399da3-3557-5675-b5ff-fb832c97cbdb"

[[deps.Libffi_jll]]
deps = ["Artifacts", "JLLWrappers", "Libdl", "Pkg"]
git-tree-sha1 = "0b4a5d71f3e5200a7dff793393e09dfc2d874290"
uuid = "e9f186c6-92d2-5b65-8a66-fee21dc1b490"
version = "3.2.2+1"

[[deps.Libgcrypt_jll]]
deps = ["Artifacts", "JLLWrappers", "Libdl", "Libgpg_error_jll", "Pkg"]
git-tree-sha1 = "64613c82a59c120435c067c2b809fc61cf5166ae"
uuid = "d4300ac3-e22c-5743-9152-c294e39db1e4"
version = "1.8.7+0"

[[deps.Libgpg_error_jll]]
deps = ["Artifacts", "JLLWrappers", "Libdl", "Pkg"]
git-tree-sha1 = "c333716e46366857753e273ce6a69ee0945a6db9"
uuid = "7add5ba3-2f88-524e-9cd5-f83b8a55f7b8"
version = "1.42.0+0"

[[deps.Libiconv_jll]]
deps = ["Artifacts", "JLLWrappers", "Libdl", "Pkg"]
git-tree-sha1 = "42b62845d70a619f063a7da093d995ec8e15e778"
uuid = "94ce4f54-9a6c-5748-9c1c-f9c7231a4531"
version = "1.16.1+1"

[[deps.Libmount_jll]]
deps = ["Artifacts", "JLLWrappers", "Libdl", "Pkg"]
git-tree-sha1 = "9c30530bf0effd46e15e0fdcf2b8636e78cbbd73"
uuid = "4b2f31a3-9ecc-558c-b454-b3730dcb73e9"
version = "2.35.0+0"

[[deps.Libtiff_jll]]
deps = ["Artifacts", "JLLWrappers", "JpegTurbo_jll", "LERC_jll", "Libdl", "Pkg", "Zlib_jll", "Zstd_jll"]
git-tree-sha1 = "c9551dd26e31ab17b86cbd00c2ede019c08758eb"
uuid = "89763e89-9b03-5906-acba-b20f662cd828"
version = "4.3.0+1"

[[deps.Libuuid_jll]]
deps = ["Artifacts", "JLLWrappers", "Libdl", "Pkg"]
git-tree-sha1 = "7f3efec06033682db852f8b3bc3c1d2b0a0ab066"
uuid = "38a345b3-de98-5d2b-a5d3-14cd9215e700"
version = "2.36.0+0"

[[deps.LinearAlgebra]]
deps = ["Libdl", "libblastrampoline_jll"]
uuid = "37e2e46d-f89d-539d-b4ee-838fcccc9c8e"

[[deps.LogExpFunctions]]
deps = ["ChainRulesCore", "ChangesOfVariables", "DocStringExtensions", "InverseFunctions", "IrrationalConstants", "LinearAlgebra"]
git-tree-sha1 = "a7e100b068a6cbead98b9f4e5c8b488934b7aea0"
uuid = "2ab3a3ac-af41-5b50-aa03-7779005ae688"
version = "0.3.11"

[[deps.Logging]]
uuid = "56ddb016-857b-54e1-b83d-db4d58db5568"

[[deps.MKL_jll]]
deps = ["Artifacts", "IntelOpenMP_jll", "JLLWrappers", "LazyArtifacts", "Libdl", "Pkg"]
git-tree-sha1 = "e595b205efd49508358f7dc670a940c790204629"
uuid = "856f044c-d86e-5d09-b602-aeab76dc8ba7"
version = "2022.0.0+0"

[[deps.Makie]]
deps = ["Animations", "Base64", "ColorBrewer", "ColorSchemes", "ColorTypes", "Colors", "Contour", "Distributions", "DocStringExtensions", "FFMPEG", "FileIO", "FixedPointNumbers", "Formatting", "FreeType", "FreeTypeAbstraction", "GeometryBasics", "GridLayoutBase", "ImageIO", "IntervalSets", "Isoband", "KernelDensity", "LaTeXStrings", "LinearAlgebra", "MakieCore", "Markdown", "Match", "MathTeXEngine", "Observables", "OffsetArrays", "Packing", "PlotUtils", "PolygonOps", "Printf", "Random", "RelocatableFolders", "Serialization", "Showoff", "SignedDistanceFields", "SparseArrays", "StaticArrays", "Statistics", "StatsBase", "StatsFuns", "StructArrays", "UnicodeFun"]
git-tree-sha1 = "63de3b8a5c1f764e4e3a036c7752a632b4f0b8d1"
uuid = "ee78f7c6-11fb-53f2-987a-cfe4a2b5a57a"
version = "0.16.6"

[[deps.MakieCore]]
deps = ["Observables"]
git-tree-sha1 = "c5fb1bfac781db766f9e4aef96adc19a729bc9b2"
uuid = "20f20a25-4f0e-4fdf-b5d1-57303727442b"
version = "0.2.1"

[[deps.MappedArrays]]
git-tree-sha1 = "e8b359ef06ec72e8c030463fe02efe5527ee5142"
uuid = "dbb5928d-eab1-5f90-85c2-b9b0edb7c900"
version = "0.4.1"

[[deps.Markdown]]
deps = ["Base64"]
uuid = "d6f4376e-aef5-505a-96c1-9c027394607a"

[[deps.Match]]
git-tree-sha1 = "1d9bc5c1a6e7ee24effb93f175c9342f9154d97f"
uuid = "7eb4fadd-790c-5f42-8a69-bfa0b872bfbf"
version = "1.2.0"

[[deps.MathTeXEngine]]
deps = ["AbstractTrees", "Automa", "DataStructures", "FreeTypeAbstraction", "GeometryBasics", "LaTeXStrings", "REPL", "RelocatableFolders", "Test"]
git-tree-sha1 = "70e733037bbf02d691e78f95171a1fa08cdc6332"
uuid = "0a4f8689-d25c-4efe-a92b-7142dfc1aa53"
version = "0.2.1"

[[deps.MbedTLS_jll]]
deps = ["Artifacts", "Libdl"]
uuid = "c8ffd9c3-330d-5841-b78e-0817d7145fa1"

[[deps.Missings]]
deps = ["DataAPI"]
git-tree-sha1 = "bf210ce90b6c9eed32d25dbcae1ebc565df2687f"
uuid = "e1d29d7a-bbdc-5cf2-9ac0-f12de2c33e28"
version = "1.0.2"

[[deps.Mmap]]
uuid = "a63ad114-7e13-5084-954f-fe012c677804"

[[deps.MosaicViews]]
deps = ["MappedArrays", "OffsetArrays", "PaddedViews", "StackViews"]
git-tree-sha1 = "b34e3bc3ca7c94914418637cb10cc4d1d80d877d"
uuid = "e94cdb99-869f-56ef-bcf0-1ae2bcbe0389"
version = "0.3.3"

[[deps.MozillaCACerts_jll]]
uuid = "14a3606d-f60d-562e-9121-12d972cd8159"

[[deps.NaNMath]]
git-tree-sha1 = "b086b7ea07f8e38cf122f5016af580881ac914fe"
uuid = "77ba4419-2d1f-58cd-9bb1-8ffee604a2e3"
version = "0.3.7"

[[deps.Netpbm]]
deps = ["FileIO", "ImageCore"]
git-tree-sha1 = "18efc06f6ec36a8b801b23f076e3c6ac7c3bf153"
uuid = "f09324ee-3d7c-5217-9330-fc30815ba969"
version = "1.0.2"

[[deps.NetworkOptions]]
uuid = "ca575930-c2e3-43a9-ace4-1e988b2c1908"

[[deps.Observables]]
git-tree-sha1 = "fe29afdef3d0c4a8286128d4e45cc50621b1e43d"
uuid = "510215fc-4207-5dde-b226-833fc4488ee2"
version = "0.4.0"

[[deps.OffsetArrays]]
deps = ["Adapt"]
git-tree-sha1 = "043017e0bdeff61cfbb7afeb558ab29536bbb5ed"
uuid = "6fe1bfb0-de20-5000-8ca7-80f57d26f881"
version = "1.10.8"

[[deps.Ogg_jll]]
deps = ["Artifacts", "JLLWrappers", "Libdl", "Pkg"]
git-tree-sha1 = "887579a3eb005446d514ab7aeac5d1d027658b8f"
uuid = "e7412a2a-1a6e-54c0-be00-318e2571c051"
version = "1.3.5+1"

[[deps.OpenBLAS_jll]]
deps = ["Artifacts", "CompilerSupportLibraries_jll", "Libdl"]
uuid = "4536629a-c528-5b80-bd46-f80d51c5b363"

[[deps.OpenEXR]]
deps = ["Colors", "FileIO", "OpenEXR_jll"]
git-tree-sha1 = "327f53360fdb54df7ecd01e96ef1983536d1e633"
uuid = "52e1d378-f018-4a11-a4be-720524705ac7"
version = "0.3.2"

[[deps.OpenEXR_jll]]
deps = ["Artifacts", "Imath_jll", "JLLWrappers", "Libdl", "Pkg", "Zlib_jll"]
git-tree-sha1 = "923319661e9a22712f24596ce81c54fc0366f304"
uuid = "18a262bb-aa17-5467-a713-aee519bc75cb"
version = "3.1.1+0"

[[deps.OpenLibm_jll]]
deps = ["Artifacts", "Libdl"]
uuid = "05823500-19ac-5b8b-9628-191a04bc5112"

[[deps.OpenSSL_jll]]
deps = ["Artifacts", "JLLWrappers", "Libdl", "Pkg"]
git-tree-sha1 = "ab05aa4cc89736e95915b01e7279e61b1bfe33b8"
uuid = "458c3c95-2e84-50aa-8efc-19380b2a3a95"
version = "1.1.14+0"

[[deps.OpenSpecFun_jll]]
deps = ["Artifacts", "CompilerSupportLibraries_jll", "JLLWrappers", "Libdl", "Pkg"]
git-tree-sha1 = "13652491f6856acfd2db29360e1bbcd4565d04f1"
uuid = "efe28fd5-8261-553b-a9e1-b2916fc3738e"
version = "0.5.5+0"

[[deps.Opus_jll]]
deps = ["Artifacts", "JLLWrappers", "Libdl", "Pkg"]
git-tree-sha1 = "51a08fb14ec28da2ec7a927c4337e4332c2a4720"
uuid = "91d4177d-7536-5919-b921-800302f37372"
version = "1.3.2+0"

[[deps.OrderedCollections]]
git-tree-sha1 = "85f8e6578bf1f9ee0d11e7bb1b1456435479d47c"
uuid = "bac558e1-5e72-5ebc-8fee-abe8a469f55d"
version = "1.4.1"

[[deps.PCRE_jll]]
deps = ["Artifacts", "JLLWrappers", "Libdl", "Pkg"]
git-tree-sha1 = "b2a7af664e098055a7529ad1a900ded962bca488"
uuid = "2f80f16e-611a-54ab-bc61-aa92de5b98fc"
version = "8.44.0+0"

[[deps.PDMats]]
deps = ["LinearAlgebra", "SparseArrays", "SuiteSparse"]
git-tree-sha1 = "e8185b83b9fc56eb6456200e873ce598ebc7f262"
uuid = "90014a1f-27ba-587c-ab20-58faa44d9150"
version = "0.11.7"

[[deps.PNGFiles]]
deps = ["Base64", "CEnum", "ImageCore", "IndirectArrays", "OffsetArrays", "libpng_jll"]
git-tree-sha1 = "eb4dbb8139f6125471aa3da98fb70f02dc58e49c"
uuid = "f57f5aa1-a3ce-4bc8-8ab9-96f992907883"
version = "0.3.14"

[[deps.PROJ_jll]]
deps = ["Artifacts", "JLLWrappers", "LibCURL_jll", "LibSSH2_jll", "Libdl", "Libtiff_jll", "MbedTLS_jll", "Pkg", "SQLite_jll", "Zlib_jll", "nghttp2_jll"]
git-tree-sha1 = "2435e91710d7f97f53ef7a4872bf1f948dc8e5f8"
uuid = "58948b4f-47e0-5654-a9ad-f609743f8632"
version = "700.202.100+0"

[[deps.Packing]]
deps = ["GeometryBasics"]
git-tree-sha1 = "1155f6f937fa2b94104162f01fa400e192e4272f"
uuid = "19eb6ba3-879d-56ad-ad62-d5c202156566"
version = "0.4.2"

[[deps.PaddedViews]]
deps = ["OffsetArrays"]
git-tree-sha1 = "03a7a85b76381a3d04c7a1656039197e70eda03d"
uuid = "5432bcbf-9aad-5242-b902-cca2824c8663"
version = "0.5.11"

[[deps.Pango_jll]]
deps = ["Artifacts", "Cairo_jll", "Fontconfig_jll", "FreeType2_jll", "FriBidi_jll", "Glib_jll", "HarfBuzz_jll", "JLLWrappers", "Libdl", "Pkg"]
git-tree-sha1 = "3a121dfbba67c94a5bec9dde613c3d0cbcf3a12b"
uuid = "36c8627f-9965-5494-a995-c6b170f724f3"
version = "1.50.3+0"

[[deps.Parsers]]
deps = ["Dates"]
git-tree-sha1 = "621f4f3b4977325b9128d5fae7a8b4829a0c2222"
uuid = "69de0a69-1ddd-5017-9359-2bf0b02dc9f0"
version = "2.2.4"

[[deps.Pixman_jll]]
deps = ["Artifacts", "JLLWrappers", "Libdl", "Pkg"]
git-tree-sha1 = "b4f5d02549a10e20780a24fce72bea96b6329e29"
uuid = "30392449-352a-5448-841d-b1acce4e97dc"
version = "0.40.1+0"

[[deps.Pkg]]
deps = ["Artifacts", "Dates", "Downloads", "LibGit2", "Libdl", "Logging", "Markdown", "Printf", "REPL", "Random", "SHA", "Serialization", "TOML", "Tar", "UUIDs", "p7zip_jll"]
uuid = "44cfe95a-1eb2-52ea-b672-e2afdf69b78f"

[[deps.PkgVersion]]
deps = ["Pkg"]
git-tree-sha1 = "a7a7e1a88853564e551e4eba8650f8c38df79b37"
uuid = "eebad327-c553-4316-9ea0-9fa01ccd7688"
version = "0.1.1"

[[deps.PlotUtils]]
deps = ["ColorSchemes", "Colors", "Dates", "Printf", "Random", "Reexport", "Statistics"]
git-tree-sha1 = "bb16469fd5224100e422f0b027d26c5a25de1200"
uuid = "995b91a9-d308-5afd-9ec6-746e21dbc043"
version = "1.2.0"

[[deps.PlutoUI]]
deps = ["AbstractPlutoDingetjes", "Base64", "ColorTypes", "Dates", "Hyperscript", "HypertextLiteral", "IOCapture", "InteractiveUtils", "JSON", "Logging", "Markdown", "Random", "Reexport", "UUIDs"]
git-tree-sha1 = "670e559e5c8e191ded66fa9ea89c97f10376bb4c"
uuid = "7f904dfe-b85e-4ff6-b463-dae2292396a8"
version = "0.7.38"

[[deps.PolygonOps]]
git-tree-sha1 = "77b3d3605fc1cd0b42d95eba87dfcd2bf67d5ff6"
uuid = "647866c9-e3ac-4575-94e7-e3d426903924"
version = "0.1.2"

[[deps.PooledArrays]]
deps = ["DataAPI", "Future"]
git-tree-sha1 = "28ef6c7ce353f0b35d0df0d5930e0d072c1f5b9b"
uuid = "2dfb63ee-cc39-5dd5-95bd-886bf059d720"
version = "1.4.1"

[[deps.Preferences]]
deps = ["TOML"]
git-tree-sha1 = "d3538e7f8a790dc8903519090857ef8e1283eecd"
uuid = "21216c6a-2e73-6563-6e65-726566657250"
version = "1.2.5"

[[deps.PrettyTables]]
deps = ["Crayons", "Formatting", "Markdown", "Reexport", "Tables"]
git-tree-sha1 = "dfb54c4e414caa595a1f2ed759b160f5a3ddcba5"
uuid = "08abe8d2-0d0c-5749-adfa-8a2ac140af0d"
version = "1.3.1"

[[deps.Printf]]
deps = ["Unicode"]
uuid = "de0858da-6303-5e67-8744-51eddeeeb8d7"

[[deps.ProgressMeter]]
deps = ["Distributed", "Printf"]
git-tree-sha1 = "d7a7aef8f8f2d537104f170139553b14dfe39fe9"
uuid = "92933f4c-e287-5a05-a399-4b506db050ca"
version = "1.7.2"

[[deps.Proj4]]
deps = ["CEnum", "CoordinateTransformations", "PROJ_jll", "StaticArrays"]
git-tree-sha1 = "5f15f1c647b563e49f655fbbfd4e2ade24bd3c64"
uuid = "9a7e659c-8ee8-5706-894e-f68f43bc57ea"
version = "0.7.6"

[[deps.QOI]]
deps = ["ColorTypes", "FileIO", "FixedPointNumbers"]
git-tree-sha1 = "18e8f4d1426e965c7b532ddd260599e1510d26ce"
uuid = "4b34888f-f399-49d4-9bb3-47ed5cae4e65"
version = "1.0.0"

[[deps.QuadGK]]
deps = ["DataStructures", "LinearAlgebra"]
git-tree-sha1 = "78aadffb3efd2155af139781b8a8df1ef279ea39"
uuid = "1fd47b50-473d-5c70-9696-f719f8f3bcdc"
version = "2.4.2"

[[deps.REPL]]
deps = ["InteractiveUtils", "Markdown", "Sockets", "Unicode"]
uuid = "3fa0cd96-eef1-5676-8a61-b3b8758bbffb"

[[deps.Random]]
deps = ["SHA", "Serialization"]
uuid = "9a3f8284-a2c9-5f02-9a11-845980a1fd5c"

[[deps.Ratios]]
deps = ["Requires"]
git-tree-sha1 = "dc84268fe0e3335a62e315a3a7cf2afa7178a734"
uuid = "c84ed2f1-dad5-54f0-aa8e-dbefe2724439"
version = "0.4.3"

[[deps.RecipesBase]]
git-tree-sha1 = "6bf3f380ff52ce0832ddd3a2a7b9538ed1bcca7d"
uuid = "3cdcf5f2-1ef4-517c-9805-6587b60abb01"
version = "1.2.1"

[[deps.Reexport]]
git-tree-sha1 = "45e428421666073eab6f2da5c9d310d99bb12f9b"
uuid = "189a3867-3050-52da-a836-e630ba90ab69"
version = "1.2.2"

[[deps.RelocatableFolders]]
deps = ["SHA", "Scratch"]
git-tree-sha1 = "cdbd3b1338c72ce29d9584fdbe9e9b70eeb5adca"
uuid = "05181044-ff0b-4ac5-8273-598c1e38db00"
version = "0.1.3"

[[deps.Requires]]
deps = ["UUIDs"]
git-tree-sha1 = "838a3a4188e2ded87a4f9f184b4b0d78a1e91cb7"
uuid = "ae029012-a4dd-5104-9daa-d747884805df"
version = "1.3.0"

[[deps.Rmath]]
deps = ["Random", "Rmath_jll"]
git-tree-sha1 = "bf3188feca147ce108c76ad82c2792c57abe7b1f"
uuid = "79098fc4-a85e-5d69-aa6a-4863f24498fa"
version = "0.7.0"

[[deps.Rmath_jll]]
deps = ["Artifacts", "JLLWrappers", "Libdl", "Pkg"]
git-tree-sha1 = "68db32dff12bb6127bac73c209881191bf0efbb7"
uuid = "f50d1b31-88e8-58de-be2c-1cc44531875f"
version = "0.3.0+0"

[[deps.SHA]]
uuid = "ea8e919c-243c-51af-8825-aaa63cd721ce"

[[deps.SIMD]]
git-tree-sha1 = "7dbc15af7ed5f751a82bf3ed37757adf76c32402"
uuid = "fdea26ae-647d-5447-a871-4b548cad5224"
version = "3.4.1"

[[deps.SQLite_jll]]
deps = ["Artifacts", "JLLWrappers", "Libdl", "Pkg", "Zlib_jll"]
git-tree-sha1 = "f79c1c58951ea4f5bb63bb96b99bf7f440a3f774"
uuid = "76ed43ae-9a5d-5a62-8c75-30186b810ce8"
version = "3.38.0+0"

[[deps.ScanByte]]
deps = ["Libdl", "SIMD"]
git-tree-sha1 = "9cc2955f2a254b18be655a4ee70bc4031b2b189e"
uuid = "7b38b023-a4d7-4c5e-8d43-3f3097f304eb"
version = "0.3.0"

[[deps.Scratch]]
deps = ["Dates"]
git-tree-sha1 = "0b4b7f1393cff97c33891da2a0bf69c6ed241fda"
uuid = "6c6a2e73-6563-6170-7368-637461726353"
version = "1.1.0"

[[deps.Serialization]]
uuid = "9e88b42a-f829-5b0c-bbe9-9e923198166b"

[[deps.SharedArrays]]
deps = ["Distributed", "Mmap", "Random", "Serialization"]
uuid = "1a1011a3-84de-559e-8e89-a11a2f7dc383"

[[deps.Showoff]]
deps = ["Dates", "Grisu"]
git-tree-sha1 = "91eddf657aca81df9ae6ceb20b959ae5653ad1de"
uuid = "992d4aef-0814-514b-bc4d-f2e9a6c4116f"
version = "1.0.3"

[[deps.SignedDistanceFields]]
deps = ["Random", "Statistics", "Test"]
git-tree-sha1 = "d263a08ec505853a5ff1c1ebde2070419e3f28e9"
uuid = "73760f76-fbc4-59ce-8f25-708e95d2df96"
version = "0.4.0"

[[deps.Sixel]]
deps = ["Dates", "FileIO", "ImageCore", "IndirectArrays", "OffsetArrays", "REPL", "libsixel_jll"]
git-tree-sha1 = "8fb59825be681d451c246a795117f317ecbcaa28"
uuid = "45858cf5-a6b0-47a3-bbea-62219f50df47"
version = "0.1.2"

[[deps.Sockets]]
uuid = "6462fe0b-24de-5631-8697-dd941f90decc"

[[deps.SortingAlgorithms]]
deps = ["DataStructures"]
git-tree-sha1 = "b3363d7460f7d098ca0912c69b082f75625d7508"
uuid = "a2af1166-a08f-5f64-846c-94a0d3cef48c"
version = "1.0.1"

[[deps.SparseArrays]]
deps = ["LinearAlgebra", "Random"]
uuid = "2f01184e-e22b-5df5-ae63-d93ebab69eaf"

[[deps.SpecialFunctions]]
deps = ["ChainRulesCore", "IrrationalConstants", "LogExpFunctions", "OpenLibm_jll", "OpenSpecFun_jll"]
git-tree-sha1 = "5ba658aeecaaf96923dce0da9e703bd1fe7666f9"
uuid = "276daf66-3868-5448-9aa4-cd146d93841b"
version = "2.1.4"

[[deps.StackViews]]
deps = ["OffsetArrays"]
git-tree-sha1 = "46e589465204cd0c08b4bd97385e4fa79a0c770c"
uuid = "cae243ae-269e-4f55-b966-ac2d0dc13c15"
version = "0.1.1"

[[deps.Static]]
deps = ["IfElse"]
git-tree-sha1 = "87e9954dfa33fd145694e42337bdd3d5b07021a6"
uuid = "aedffcd0-7271-4cad-89d0-dc628f76c6d3"
version = "0.6.0"

[[deps.StaticArrays]]
deps = ["LinearAlgebra", "Random", "Statistics"]
git-tree-sha1 = "4f6ec5d99a28e1a749559ef7dd518663c5eca3d5"
uuid = "90137ffa-7385-5640-81b9-e52037218182"
version = "1.4.3"

[[deps.Statistics]]
deps = ["LinearAlgebra", "SparseArrays"]
uuid = "10745b16-79ce-11e8-11f9-7d13ad32a3b2"

[[deps.StatsAPI]]
deps = ["LinearAlgebra"]
git-tree-sha1 = "c3d8ba7f3fa0625b062b82853a7d5229cb728b6b"
uuid = "82ae8749-77ed-4fe6-ae5f-f523153014b0"
version = "1.2.1"

[[deps.StatsBase]]
deps = ["DataAPI", "DataStructures", "LinearAlgebra", "LogExpFunctions", "Missings", "Printf", "Random", "SortingAlgorithms", "SparseArrays", "Statistics", "StatsAPI"]
git-tree-sha1 = "8977b17906b0a1cc74ab2e3a05faa16cf08a8291"
uuid = "2913bbd2-ae8a-5f71-8c99-4fb6c76f3a91"
version = "0.33.16"

[[deps.StatsFuns]]
deps = ["ChainRulesCore", "InverseFunctions", "IrrationalConstants", "LogExpFunctions", "Reexport", "Rmath", "SpecialFunctions"]
git-tree-sha1 = "5950925ff997ed6fb3e985dcce8eb1ba42a0bbe7"
uuid = "4c63d2b9-4356-54db-8cca-17b64c39e42c"
version = "0.9.18"

[[deps.StructArrays]]
deps = ["Adapt", "DataAPI", "StaticArrays", "Tables"]
git-tree-sha1 = "57617b34fa34f91d536eb265df67c2d4519b8b98"
uuid = "09ab397b-f2b6-538f-b94a-2f83cf4a842a"
version = "0.6.5"

[[deps.StructTypes]]
deps = ["Dates", "UUIDs"]
git-tree-sha1 = "d24a825a95a6d98c385001212dc9020d609f2d4f"
uuid = "856f2bd8-1eba-4b0a-8007-ebc267875bd4"
version = "1.8.1"

[[deps.SuiteSparse]]
deps = ["Libdl", "LinearAlgebra", "Serialization", "SparseArrays"]
uuid = "4607b0f0-06f3-5cda-b6b1-a6196a1729e9"

[[deps.TOML]]
deps = ["Dates"]
uuid = "fa267f1f-6049-4f14-aa54-33bafae1ed76"

[[deps.TableTraits]]
deps = ["IteratorInterfaceExtensions"]
git-tree-sha1 = "c06b2f539df1c6efa794486abfb6ed2022561a39"
uuid = "3783bdb8-4a98-5b6b-af9a-565f29a5fe9c"
version = "1.0.1"

[[deps.Tables]]
deps = ["DataAPI", "DataValueInterfaces", "IteratorInterfaceExtensions", "LinearAlgebra", "OrderedCollections", "TableTraits", "Test"]
git-tree-sha1 = "5ce79ce186cc678bbb5c5681ca3379d1ddae11a1"
uuid = "bd369af6-aec1-5ad0-b16a-f7cc5008161c"
version = "1.7.0"

[[deps.Tar]]
deps = ["ArgTools", "SHA"]
uuid = "a4e569a6-e804-4fa4-b0f3-eef7a1d5b13e"

[[deps.TensorCore]]
deps = ["LinearAlgebra"]
git-tree-sha1 = "1feb45f88d133a655e001435632f019a9a1bcdb6"
uuid = "62fd8b95-f654-4bbd-a8a5-9c27f68ccd50"
version = "0.1.1"

[[deps.Test]]
deps = ["InteractiveUtils", "Logging", "Random", "Serialization"]
uuid = "8dfed614-e22c-5e08-85e1-65c5234f0b40"

[[deps.TiffImages]]
deps = ["ColorTypes", "DataStructures", "DocStringExtensions", "FileIO", "FixedPointNumbers", "IndirectArrays", "Inflate", "OffsetArrays", "PkgVersion", "ProgressMeter", "UUIDs"]
git-tree-sha1 = "aaa19086bc282630d82f818456bc40b4d314307d"
uuid = "731e570b-9d59-4bfa-96dc-6df516fadf69"
version = "0.5.4"

[[deps.TranscodingStreams]]
deps = ["Random", "Test"]
git-tree-sha1 = "216b95ea110b5972db65aa90f88d8d89dcb8851c"
uuid = "3bb67fe8-82b1-5028-8e26-92a6c54297fa"
version = "0.9.6"

[[deps.UUIDs]]
deps = ["Random", "SHA"]
uuid = "cf7118a7-6976-5b1a-9a39-7adc72f591a4"

[[deps.Unicode]]
uuid = "4ec0a83e-493e-50e2-b9ac-8f72acf5a8f5"

[[deps.UnicodeFun]]
deps = ["REPL"]
git-tree-sha1 = "53915e50200959667e78a92a418594b428dffddf"
uuid = "1cfade01-22cf-5700-b092-accc4b62d6e1"
version = "0.4.1"

[[deps.WoodburyMatrices]]
deps = ["LinearAlgebra", "SparseArrays"]
git-tree-sha1 = "de67fa59e33ad156a590055375a30b23c40299d3"
uuid = "efce3f68-66dc-5838-9240-27a6d6f5f9b6"
version = "0.5.5"

[[deps.XLSX]]
deps = ["Dates", "EzXML", "Printf", "Tables", "ZipFile"]
git-tree-sha1 = "2af4b3e329b51f1a41acb346e64156f904860a74"
uuid = "fdbf4ff8-1666-58a4-91e7-1b58723a45e0"
version = "0.7.9"

[[deps.XML2_jll]]
deps = ["Artifacts", "JLLWrappers", "Libdl", "Libiconv_jll", "Pkg", "Zlib_jll"]
git-tree-sha1 = "1acf5bdf07aa0907e0a37d3718bb88d4b687b74a"
uuid = "02c8fc9c-b97f-50b9-bbe4-9be30ff0a78a"
version = "2.9.12+0"

[[deps.XSLT_jll]]
deps = ["Artifacts", "JLLWrappers", "Libdl", "Libgcrypt_jll", "Libgpg_error_jll", "Libiconv_jll", "Pkg", "XML2_jll", "Zlib_jll"]
git-tree-sha1 = "91844873c4085240b95e795f692c4cec4d805f8a"
uuid = "aed1982a-8fda-507f-9586-7b0439959a61"
version = "1.1.34+0"

[[deps.Xorg_libX11_jll]]
deps = ["Artifacts", "JLLWrappers", "Libdl", "Pkg", "Xorg_libxcb_jll", "Xorg_xtrans_jll"]
git-tree-sha1 = "5be649d550f3f4b95308bf0183b82e2582876527"
uuid = "4f6342f7-b3d2-589e-9d20-edeb45f2b2bc"
version = "1.6.9+4"

[[deps.Xorg_libXau_jll]]
deps = ["Artifacts", "JLLWrappers", "Libdl", "Pkg"]
git-tree-sha1 = "4e490d5c960c314f33885790ed410ff3a94ce67e"
uuid = "0c0b7dd1-d40b-584c-a123-a41640f87eec"
version = "1.0.9+4"

[[deps.Xorg_libXdmcp_jll]]
deps = ["Artifacts", "JLLWrappers", "Libdl", "Pkg"]
git-tree-sha1 = "4fe47bd2247248125c428978740e18a681372dd4"
uuid = "a3789734-cfe1-5b06-b2d0-1dd0d9d62d05"
version = "1.1.3+4"

[[deps.Xorg_libXext_jll]]
deps = ["Artifacts", "JLLWrappers", "Libdl", "Pkg", "Xorg_libX11_jll"]
git-tree-sha1 = "b7c0aa8c376b31e4852b360222848637f481f8c3"
uuid = "1082639a-0dae-5f34-9b06-72781eeb8cb3"
version = "1.3.4+4"

[[deps.Xorg_libXrender_jll]]
deps = ["Artifacts", "JLLWrappers", "Libdl", "Pkg", "Xorg_libX11_jll"]
git-tree-sha1 = "19560f30fd49f4d4efbe7002a1037f8c43d43b96"
uuid = "ea2f1a96-1ddc-540d-b46f-429655e07cfa"
version = "0.9.10+4"

[[deps.Xorg_libpthread_stubs_jll]]
deps = ["Artifacts", "JLLWrappers", "Libdl", "Pkg"]
git-tree-sha1 = "6783737e45d3c59a4a4c4091f5f88cdcf0908cbb"
uuid = "14d82f49-176c-5ed1-bb49-ad3f5cbd8c74"
version = "0.1.0+3"

[[deps.Xorg_libxcb_jll]]
deps = ["Artifacts", "JLLWrappers", "Libdl", "Pkg", "XSLT_jll", "Xorg_libXau_jll", "Xorg_libXdmcp_jll", "Xorg_libpthread_stubs_jll"]
git-tree-sha1 = "daf17f441228e7a3833846cd048892861cff16d6"
uuid = "c7cfdc94-dc32-55de-ac96-5a1b8d977c5b"
version = "1.13.0+3"

[[deps.Xorg_xtrans_jll]]
deps = ["Artifacts", "JLLWrappers", "Libdl", "Pkg"]
git-tree-sha1 = "79c31e7844f6ecf779705fbc12146eb190b7d845"
uuid = "c5fb5394-a638-5e4d-96e5-b29de1b5cf10"
version = "1.4.0+3"

[[deps.ZipFile]]
deps = ["Libdl", "Printf", "Zlib_jll"]
git-tree-sha1 = "3593e69e469d2111389a9bd06bac1f3d730ac6de"
uuid = "a5390f91-8eb1-5f08-bee0-b1d1ffed6cea"
version = "0.9.4"

[[deps.Zlib_jll]]
deps = ["Libdl"]
uuid = "83775a58-1f1d-513f-b197-d71354ab007a"

[[deps.Zstd_jll]]
deps = ["Artifacts", "JLLWrappers", "Libdl", "Pkg"]
git-tree-sha1 = "e45044cd873ded54b6a5bac0eb5c971392cf1927"
uuid = "3161d3a3-bdf6-5164-811a-617609db77b4"
version = "1.5.2+0"

[[deps.isoband_jll]]
deps = ["Artifacts", "JLLWrappers", "Libdl", "Pkg"]
git-tree-sha1 = "51b5eeb3f98367157a7a12a1fb0aa5328946c03c"
uuid = "9a68df92-36a6-505f-a73e-abb412b6bfb4"
version = "0.2.3+0"

[[deps.libass_jll]]
deps = ["Artifacts", "Bzip2_jll", "FreeType2_jll", "FriBidi_jll", "HarfBuzz_jll", "JLLWrappers", "Libdl", "Pkg", "Zlib_jll"]
git-tree-sha1 = "5982a94fcba20f02f42ace44b9894ee2b140fe47"
uuid = "0ac62f75-1d6f-5e53-bd7c-93b484bb37c0"
version = "0.15.1+0"

[[deps.libblastrampoline_jll]]
deps = ["Artifacts", "Libdl", "OpenBLAS_jll"]
uuid = "8e850b90-86db-534c-a0d3-1478176c7d93"

[[deps.libfdk_aac_jll]]
deps = ["Artifacts", "JLLWrappers", "Libdl", "Pkg"]
git-tree-sha1 = "daacc84a041563f965be61859a36e17c4e4fcd55"
uuid = "f638f0a6-7fb0-5443-88ba-1cc74229b280"
version = "2.0.2+0"

[[deps.libpng_jll]]
deps = ["Artifacts", "JLLWrappers", "Libdl", "Pkg", "Zlib_jll"]
git-tree-sha1 = "94d180a6d2b5e55e447e2d27a29ed04fe79eb30c"
uuid = "b53b4c65-9356-5827-b1ea-8c7a1a84506f"
version = "1.6.38+0"

[[deps.libsixel_jll]]
deps = ["Artifacts", "JLLWrappers", "Libdl", "Pkg"]
git-tree-sha1 = "78736dab31ae7a53540a6b752efc61f77b304c5b"
uuid = "075b6546-f08a-558a-be8f-8157d0f608a5"
version = "1.8.6+1"

[[deps.libvorbis_jll]]
deps = ["Artifacts", "JLLWrappers", "Libdl", "Ogg_jll", "Pkg"]
git-tree-sha1 = "b910cb81ef3fe6e78bf6acee440bda86fd6ae00c"
uuid = "f27f6e37-5d2b-51aa-960f-b287f2bc3b7a"
version = "1.3.7+1"

[[deps.nghttp2_jll]]
deps = ["Artifacts", "Libdl"]
uuid = "8e850ede-7688-5339-a07c-302acd2aaf8d"

[[deps.p7zip_jll]]
deps = ["Artifacts", "Libdl"]
uuid = "3f19e933-33d8-53b3-aaab-bd5110c3b7a0"

[[deps.x264_jll]]
deps = ["Artifacts", "JLLWrappers", "Libdl", "Pkg"]
git-tree-sha1 = "4fea590b89e6ec504593146bf8b988b2c00922b2"
uuid = "1270edf5-f2f9-52d2-97e9-ab00b5d0237a"
version = "2021.5.5+0"

[[deps.x265_jll]]
deps = ["Artifacts", "JLLWrappers", "Libdl", "Pkg"]
git-tree-sha1 = "ee567a171cce03570d77ad3a43e90218e38937a9"
uuid = "dfaa095f-4041-5dcd-9319-2fabd8486b76"
version = "3.5.0+0"
"""

# ╔═╡ Cell order:
# ╠═dd32f064-95ad-4321-a740-d87ff3653b50
# ╠═5303b439-2bbb-4a04-b17e-7df6f2983493
# ╠═b3352ae6-d614-423d-bfa0-2ee28ab5b134
# ╠═d145ef02-6511-4685-bb16-b421703e7dbf
# ╠═64f8e88a-dfbf-4d25-b40e-af688e9e9f00
# ╠═32e5f26a-9b2f-4fc0-a0cd-1a5f101f0db9
# ╠═e19f3dbe-b54a-45c3-b496-cf762f821ed5
# ╟─b2b2e596-0f92-4e3c-ab1c-46a0bff9fb4b
# ╠═3f03a7e6-2889-428d-984c-0995574f1fc3
# ╟─6db70f24-e8ba-461e-8d86-00e9a37b44d3
# ╠═f9fab4fe-baec-4bfd-9d84-ef9caac85f5f
# ╠═d7598abb-2be7-4e3b-af9e-14827ef5a3b0
# ╠═45c73bb3-eecf-4b92-8e91-6a4c83addfdc
# ╠═67130163-7a9e-4dc9-8458-b00239a1fb07
# ╠═6de86962-a420-4885-ae7a-18748549c4c2
# ╠═2757231c-ef30-417a-87dd-7d155049ba47
# ╠═9dcbc82a-2ced-4b5a-a879-cc5458d039e4
# ╟─b4f91614-ada2-4961-8913-96855f7ca81b
# ╠═5392f525-ecb3-47c7-a32f-73a6b02967df
# ╠═514b6f5f-c5d7-4937-8dec-a039b50b553c
# ╠═ba2a3175-b445-4227-a401-18ff40fc4c53
# ╠═b6e667a5-d2ed-4ab6-9c94-9e6e45be84e8
# ╠═64627393-f9b2-4c64-95c8-458cc005e237
# ╠═7126918a-eb31-40a9-8f2d-7e181a1fcb3b
# ╠═35e55d76-d175-4e77-9b69-930225cb8573
# ╟─d2bacf4a-af37-4ff9-bebb-3dc3d06edd8a
# ╟─cbc71e2e-0bd1-441c-bf17-c60053a60795
# ╠═7a42f00e-193c-45ea-951f-dcd4e1c1975f
# ╠═5cb1709a-eda0-41b3-8bff-f58c19608be5
# ╠═ee25f56b-b3a0-4e6d-9410-72f95a15b432
# ╠═2d3cf797-4cc2-4aad-bc3e-94f5474e99f9
# ╟─fd640755-2f9d-4845-9524-fce685e9053c
# ╠═73fa2393-d2a2-429b-a84a-493acd8fb841
# ╠═9900463f-5bc6-4649-b970-9456c5712d50
# ╠═effd6c24-94ad-4803-9c30-7186a677480b
# ╠═35ec1921-8f4c-46cd-aa80-778a475b1542
# ╠═04d0d66a-8427-48a5-9c0e-e93eb619cd05
# ╠═59316c15-a94c-4c56-a30a-0e6c23629de7
# ╠═85f3a3f3-ca15-4e70-8745-a780e069aa9b
# ╠═7771eb73-3ddb-4f80-b487-4685c1838501
# ╟─be39a732-89d0-4a8b-9c88-3acd34f96dcc
# ╠═07268e37-5b62-4ab3-8d0d-5bab2286cdbe
# ╠═7ffbe1bc-8cc6-4033-a70b-880209164199
# ╟─a6178160-2471-4e6f-bcd9-debb529d39d4
# ╠═76277c5f-c415-4861-b934-c76cc07a3820
# ╠═971d68b9-c140-4594-a0af-4bb45f665508
# ╠═d6abbce4-27ba-4a1d-8fb0-ce97a40c716d
# ╟─20e85734-92ff-4c34-9572-dd65ddd1d327
# ╠═e1a1acda-1d52-45bd-8257-8b7249318c9b
# ╠═b53cc8dd-c36e-4cf8-9f1d-473a0e985234
# ╟─c6f2eb39-a0e6-44bf-8649-f25ef72961a4
# ╠═5154fdd8-a58d-4faa-aced-7212ed0dc705
# ╟─00000000-0000-0000-0000-000000000001
# ╟─00000000-0000-0000-0000-000000000002<|MERGE_RESOLUTION|>--- conflicted
+++ resolved
@@ -1,5 +1,5 @@
 ### A Pluto.jl notebook ###
-# v0.18.1
+# v0.18.4
 
 using Markdown
 using InteractiveUtils
@@ -170,50 +170,7 @@
 p2 = (x=x[node2], y=y[node2])
 
 # ╔═╡ 59316c15-a94c-4c56-a30a-0e6c23629de7
-<<<<<<< HEAD
-hr = 18
-
-# ╔═╡ 6df9206a-fc56-4d85-a065-8f41a84adfbf
-function get_nodal_mefs(r, whichdates=d -> hour(d) == hr; hybrid_mode=true)
-	is_dynamic = (ndims(first(r)[2][:λ]) == 3)
-
-	dates = sort(collect(keys(r)))
-	is_valid = [r[d][:status] for d in dates] .== "OPTIMAL"
-
-	# Get total mefs
-	function get_total_mef(rd)
-		if is_dynamic && hybrid_mode
-			return reduce(hcat, rd[:λ_static])
-		elseif is_dynamic
-			return dropdims(sum(rd[:λ], dims=2), dims=2)
-		else
-			return rd[:λ]
-		end
-	end
-	mefs = [v ? get_total_mef(r[d]) : missing for (d, v) in zip(dates, is_valid)]
-	
-	# Expand dates
-	all_dates = [d .+ Hour.(0 : size(m, 2) - 1) for (d, m) in zip(dates, mefs) if !ismissing(m)]
-	mefs = [m for m in mefs if !ismissing(m)]
-
-	# Join lists of lists
-	mefs = reduce(hcat, mefs)
-	all_dates = reduce(vcat, all_dates)
-
-	# Filter by hour
-	mefs_hr = mefs[:, map(whichdates, all_dates)]
-
-	return mefs_hr
-end
-
-# ╔═╡ 61d78605-4bb1-4cb6-a9a2-c0f3499dff3a
-function get_average_nodal_mefs(r, whichdates=d -> hour(d) == hr; hybrid_mode=true)
-	mefs = get_nodal_mefs(r, whichdates; hybrid_mode=hybrid_mode)
-	return [mean(skipmissing(mefs[i, :])) for i in 1:size(mefs, 1)]
-end
-=======
 hr = 10
->>>>>>> 00946cc7
 
 # ╔═╡ 85f3a3f3-ca15-4e70-8745-a780e069aa9b
 minimum(sum.(first(results[3])[2][:gmax]))
@@ -230,13 +187,7 @@
 function fig_map(i, whichdates=d -> hour(d) == hr; fig=Figure(resolution=(450, 300), fontsize=10))
 	case = cases[i]
 	r = results[i]
-<<<<<<< HEAD
-	λ = get_average_nodal_mefs(r, whichdates)
-	#λ = cases[i][:fuel] .== "Steam"
-=======
 	λ = analysis.get_average_nodal_mefs(r, whichdates)
->>>>>>> 00946cc7
-
 	
 	# Everthing in === is from https://lazarusa.github.io/BeautifulMakie/GeoPlots/geoCoastlinesStatesUS/
 	# ===========
@@ -378,15 +329,9 @@
 	fig = Figure(resolution=(300, 300))
 )
 	r = results[i1]
-<<<<<<< HEAD
-	nodal_mefs = get_nodal_mefs(r, whichdates)
+	nodal_mefs = analysis.get_nodal_mefs(r, whichdates)
 	all_mefs_a = nodal_mefs[in_rect.(1:num_nodes, p1.x, p1.y, 1), :][:]
 	all_mefs_b = nodal_mefs[in_rect.(1:num_nodes, p2.x, p2.y, 1), :][:]
-=======
-	nodal_mefs = analysis.get_nodal_mefs(r, whichdates)
-	all_mefs_a = nodal_mefs[node1, :]
-	all_mefs_b = nodal_mefs[node2, :]
->>>>>>> 00946cc7
 	all_mefs = reshape(nodal_mefs, :)
 	
 	ax = Axis(fig[1, 1])
@@ -504,7 +449,7 @@
 PLUTO_MANIFEST_TOML_CONTENTS = """
 # This file is machine-generated - editing it directly is not advised
 
-julia_version = "1.7.2"
+julia_version = "1.7.1"
 manifest_format = "2.0"
 
 [[deps.AbstractFFTs]]
@@ -1840,14 +1785,14 @@
 # ╠═7771eb73-3ddb-4f80-b487-4685c1838501
 # ╟─be39a732-89d0-4a8b-9c88-3acd34f96dcc
 # ╠═07268e37-5b62-4ab3-8d0d-5bab2286cdbe
-# ╠═7ffbe1bc-8cc6-4033-a70b-880209164199
+# ╟─7ffbe1bc-8cc6-4033-a70b-880209164199
 # ╟─a6178160-2471-4e6f-bcd9-debb529d39d4
 # ╠═76277c5f-c415-4861-b934-c76cc07a3820
 # ╠═971d68b9-c140-4594-a0af-4bb45f665508
-# ╠═d6abbce4-27ba-4a1d-8fb0-ce97a40c716d
+# ╟─d6abbce4-27ba-4a1d-8fb0-ce97a40c716d
 # ╟─20e85734-92ff-4c34-9572-dd65ddd1d327
 # ╠═e1a1acda-1d52-45bd-8257-8b7249318c9b
-# ╠═b53cc8dd-c36e-4cf8-9f1d-473a0e985234
+# ╟─b53cc8dd-c36e-4cf8-9f1d-473a0e985234
 # ╟─c6f2eb39-a0e6-44bf-8649-f25ef72961a4
 # ╠═5154fdd8-a58d-4faa-aced-7212ed0dc705
 # ╟─00000000-0000-0000-0000-000000000001
