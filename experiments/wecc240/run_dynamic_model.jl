--- conflicted
+++ resolved
@@ -60,11 +60,7 @@
 
     @show (date, pmp.problem.status)
 
-<<<<<<< HEAD
-    return (d=d, gmax=gmax, g=g, p=p, λ=mefs, co2_rates=co2_rates, status=pmp.problem.status)
-=======
-    return (g=g, λ=mefs, status=pmp.problem.status, case=case)
->>>>>>> 39f9bf9b
+    return (g=g, p=p, co2_rates=co2_rates, λ=mefs, status=pmp.problem.status, case=case)
 end
 
 
