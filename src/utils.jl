--- conflicted
+++ resolved
@@ -4,25 +4,10 @@
 	fqs = [net.fq for t in 1:T]
 	fls = [net.fl for t in 1:T]
 	pmaxs = [net.pmax for t in 1:T]
-<<<<<<< HEAD
-    gmaxs = [net.gmax for t in 1:T]
-	return DynamicPowerNetwork(fqs, fls, pmaxs, dyn_gmax, net.A, net.B, P, C, T; η_c=η_c, η_d=η_d)
-end
-
-function make_dynamic(net::PowerNetwork, T, P, C; η_c=1.0, η_d=1.0, ρ=nothing)
-	fqs = [net.fq for t in 1:T]
-	fls = [net.fl for t in 1:T]
-	pmaxs = [net.pmax for t in 1:T]
-    gmaxs = [net.gmax for t in 1:T]
-	return DynamicPowerNetwork(fqs, fls, pmaxs, gmaxs, net.A, net.B, P, C, T; η_c=η_c, η_d=η_d, ρ=ρ)
-end
-=======
 	return DynamicPowerNetwork(fqs, fls, pmaxs, dyn_gmax, net.A, net.B, net.F, P, C, T; η_c=η_c, η_d=η_d)
 end
 
 make_dynamic(net::PowerNetwork, T, P, C, η) = make_dynamic(net, T, P, C, [net.gmax for _ in 1:T], η, η);
->>>>>>> bc721322
-
 
 function generate_random_data(n, l, T)
     Random.seed!(2)
