# Computing sensitivities for dynamic power management problems

"""
    sensitivity_demand_dyn(P::PowerManagementProblem, net::DynamicPowerNetwork, d, ∇C, t)

Compute `∇_{d_t} C( x_opt(d_t) )`, where `x_opt(d_t)` is the optimal solution (primal
and dual variables) of the power management problem `P` with parameters 
`(fq, fl, d, pmax, gmax, A, B)` and demand `d_t` at time `t`, and where
`∇C` is the gradient `∇_x C(x)`.
"""
function sensitivity_demand_dyn(P::PowerManagementProblem, net::DynamicPowerNetwork, d, ∇C, t)
    T = length(d)
    x = flatten_variables_dyn(P)

    # Get partial Jacobians of KKT operator
    _, ∂K_xT = Zygote.forward_jacobian(x -> kkt_dyn(x, net, d), x)
    _, ∂K_θT = Zygote.forward_jacobian(
        dt -> kkt_dyn(x, net, [tp == t ? dt : d[tp] for tp in 1:T]), 
        d[t]
    )

    # Now compute ∇C(g*(θ)) = -∂K_θ' * inv(∂K_x') * ∇C 
    v = ∂K_xT \ ∇C
    ∇C_θ = -∂K_θT * v

    return ∇C_θ
end

function sensitivity_demand_dyn(P::PowerManagementProblem, net::DynamicPowerNetwork, d, ∇C)
    T = length(d)
    x = flatten_variables_dyn(P)

    # Get partial Jacobians of KKT operator
    _, ∂K_xT = Zygote.forward_jacobian(x -> kkt_dyn(x, net, d), x)
    v = ∂K_xT \ ∇C

    ∇C_θ = []
    for t in 1:T
        _, ∂K_θT = Zygote.forward_jacobian(
            dt -> kkt_dyn(x, net, [tp == t ? dt : d[tp] for tp in 1:T]), 
            d[t]
        )

        # Now compute ∇C(g*(θ)) = -∂K_θ' * inv(∂K_x') * v
        push!(∇C_θ, -∂K_θT * v)
    end

    if norm(∂K_xT*v - ∇C) > 1e-3
        @warn "KKT Jacobian is ill-conditioned. Solutions may be innaccurate."
    end

    return ∇C_θ
end


"""
    compute_mefs(P::PowerManagementProblem, net::DynamicPowerNetwork, d, c, t)

Compute the marginal emission factors at time `t` given carbon costs `c`
and demands `d`
"""
function compute_mefs(P::PowerManagementProblem, net::DynamicPowerNetwork, d, c, t)
    ∇C_dyn = _make_∇C(net, d, c)
    
    # Return sensitivity
    return sensitivity_demand_dyn(P, net, d, ∇C_dyn, t)
end

function compute_mefs(P::PowerManagementProblem, net::DynamicPowerNetwork, d, c)
    ∇C_dyn = _make_∇C(net, d, c)
    
    # Return sensitivity
    return sensitivity_demand_dyn(P, net, d, ∇C_dyn)
end

function _make_∇C(net::DynamicPowerNetwork, d, c)
    # Extract dimensions
    T = length(d)
    n, m, l = get_problem_dims(net)
    static_dim = kkt_dims(n, m, l)
 
    # Construct ∇_x C(x)
    ∇C_dyn = zeros(kkt_dims_dyn(n, m, l, T))
    idx = 0
    for _ in 1:T
         ∇C_dyn[idx+1 : idx+l] .= c
         idx += static_dim
    end

<<<<<<< HEAD
    # TO DEPRECATE
    # idx = (t-1)*static_dim
    # ∇C_dyn[idx+1 : idx+l] .= c

    # Return sensitivity
    return sensitivity_demand_dyn(P, net, d, ∇C_dyn, t)
end

"""
    compute_obj_sensitivity(P::PowerManagementProblem, net::DynamicPowerNetwork, d, t)

Compute the sensitivity of monetary costs (i.e. marginal costs) at time `t` for a given demand
profile `d`.
"""
function compute_obj_sensitivity(P::PowerManagementProblem, net::DynamicPowerNetwork, d, t)
    # Extract dimensions
    T = length(d)
    n, m, l = get_problem_dims(net)
    static_dim = kkt_dims(n, m, l)

    # Construct ∇_x C(x)
    ∇C_dyn = zeros(kkt_dims_dyn(n, m, l, T))
    idx = (t-1)*static_dim
    ∇C_dyn[idx+1 : idx+l] .=  net.fq[t] .* vec(P.g[t].value) + net.fl[t]

    # Return sensitivity
    return sensitivity_demand_dyn(P, net, d, ∇C_dyn, t)
end

"""
    compute_var_sensitivity(P::PowerManagementProblem, net::DynamicPowerNetwork, d, varName, unit, t)

Compute the sensitivity of a given primal variable `varName` (either 'g', 'p' or 's') wrt demand `d` at time `t`. 
The `unit` parameter defines which unit is considered (e.g. generator number, edge number, or storage node number).
"""
function compute_var_sensitivity(P::PowerManagementProblem, net::DynamicPowerNetwork, d, varName, unit, t)
    # Extract dimensions
    T = length(d)
    n, m, l = get_problem_dims(net)
    static_dim = kkt_dims(n, m, l) 

    # J = sensitivity_demand_dyn(P, net, d, I(kkt_dims_dyn(n, m, l, T)), t)

    id_vec = zeros(kkt_dims_dyn(n, m, l, T))
    ref_val = 0
    if varName == 'g'
        idx = (t-1)*static_dim + unit
        ref_val = P.g[t].value[unit]
    elseif varName == 'p'
        idx = (t-1)*static_dim + l + unit
        ref_val = P.p[t].value[unit]
    elseif varName == 's'
        idx = T*static_dim + (t-1) * storage_kkt_dims(n) + unit
        ref_val = P.s[t].value[unit]
    end
    id_vec[idx] = 1

    return sensitivity_demand_dyn(P, net, d, id_vec, t), ref_val
end


"""
    sensitivity_demand_check(dnet::DynamicPowerNetwork, d_dyn, node, t; npoints=10, rel_inc=1e-1)

Compares the objective value with that estimated with implicit differentiation. Estimates are made wrt demand
 at a given `node` at time `t`. 

Parameters:
- `npoints` gives the number of increments in both directions (i.e. positive and negative) of the reference value of demand
- `rel_inc` specifies how large each increment is
"""
function sensitivity_demand_check(dnet::DynamicPowerNetwork, d_dyn, node, t; npoints=10, rel_inc=1e-1)
    
    dmin = DynamicPowerManagementProblem(dnet, d_dyn);
    # solve the problem
    solve!(dmin, OPT, verbose=true);
    # obtain the optimal objective value
    obj_ref = dmin.problem.optval
    # compute sensitivity of Objective to demand
    ∂O∂d = compute_obj_sensitivity(dmin, dnet, d_dyn, t)
    ∂O∂d = ∂O∂d[node] #extract for the node of interest
    
    obj_vals = zeros(2npoints+1)
    for i in -npoints:npoints
        d_crt = [copy(d) for d in d_dyn]
        d_crt[t][node] = d_dyn[t][node] * (1+ i * rel_inc)
        dmin = DynamicPowerManagementProblem(dnet, d_crt)
        solve!(dmin, OPT, verbose=true)
        obj_vals[i+1+npoints] = dmin.problem.optval
    end
    
    # sensitivity-based estimation
    estimated_obj_vals = [obj_ref + ∂O∂d*rel_inc*d_dyn[t][node]*i for i in -npoints:npoints]
    x = [1+i*rel_inc for i in -npoints:npoints]
    
    return obj_vals, estimated_obj_vals, x
end

"""
    sensitivity_var_check(dnet::DynamicPowerNetwork, d_dyn, node, varName, unit, t; npoints=10, rel_inc=1e-1)

Compares the value of a primal variable with that estimated with implicit differentiation. Estimates are made wrt demand
at a given `node` at time `t`. 'varName' specifies which primal variable whose sensitivity is estimated, 'unit' specifies
the unit number (e.g. generator number).

Parameters:
- `npoints` gives the number of increments in both directions (i.e. positive and negative) of the reference value of demand
- `rel_inc` specifies how large each increment is
"""
function sensitivity_var_check(dnet::DynamicPowerNetwork, d_dyn, node, varName, unit, t; npoints=10, rel_inc=1e-1)

    dmin = DynamicPowerManagementProblem(dnet, d_dyn);
    # solve the problem
    solve!(dmin, OPT, verbose=true);
    # compute sensitivity of Variable to demand
    ∂V∂d, ref_val = compute_var_sensitivity(dmin, dnet, d_dyn, varName, unit, t)
    ∂V∂d = ∂V∂d[node] #extract for the node of interest
    
    opt_vals = zeros(2npoints+1)
    for i in -npoints:npoints
        d_crt = [copy(d) for d in d_dyn]
        d_crt[t][node] = d_dyn[t][node] * (1+ i * rel_inc)
        dmin = DynamicPowerManagementProblem(dnet, d_crt)
        solve!(dmin, OPT, verbose=true)
        if varName == 'g'
            opt_vals[i+1+npoints] = dmin.g[t].value[unit]
        elseif varName == 'p'
            opt_vals[i+1+npoints] = dmin.p[t].value[unit]
        elseif varName == 's'
            opt_vals[i+1+npoints] = dmin.s[t].value[unit]
        end
    end
    
    # sensitivity-based estimation
    estimated_vals = [ref_val + ∂V∂d*rel_inc*d_dyn[t][node]*i for i in -npoints:npoints]
    x = [1+i*rel_inc for i in -npoints:npoints]
    
    return opt_vals, estimated_vals, x
=======
    return ∇C_dyn
>>>>>>> f1361002
end<|MERGE_RESOLUTION|>--- conflicted
+++ resolved
@@ -62,14 +62,12 @@
 function compute_mefs(P::PowerManagementProblem, net::DynamicPowerNetwork, d, c, t)
     ∇C_dyn = _make_∇C(net, d, c)
     
-    # Return sensitivity
     return sensitivity_demand_dyn(P, net, d, ∇C_dyn, t)
 end
 
 function compute_mefs(P::PowerManagementProblem, net::DynamicPowerNetwork, d, c)
     ∇C_dyn = _make_∇C(net, d, c)
     
-    # Return sensitivity
     return sensitivity_demand_dyn(P, net, d, ∇C_dyn)
 end
 
@@ -86,11 +84,6 @@
          ∇C_dyn[idx+1 : idx+l] .= c
          idx += static_dim
     end
-
-<<<<<<< HEAD
-    # TO DEPRECATE
-    # idx = (t-1)*static_dim
-    # ∇C_dyn[idx+1 : idx+l] .= c
 
     # Return sensitivity
     return sensitivity_demand_dyn(P, net, d, ∇C_dyn, t)
@@ -226,7 +219,4 @@
     x = [1+i*rel_inc for i in -npoints:npoints]
     
     return opt_vals, estimated_vals, x
-=======
-    return ∇C_dyn
->>>>>>> f1361002
 end