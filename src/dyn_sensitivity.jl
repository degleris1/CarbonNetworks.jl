# Computing sensitivities for dynamic power management problems

"""
    sensitivity_demand_dyn(P::PowerManagementProblem, net::DynamicPowerNetwork, d, ∇C, t)

Compute `∇_{d_t} C( x_opt(d_t) )`, where `x_opt(d_t)` is the optimal solution (primal
and dual variables) of the power management problem `P` with parameters 
`(fq, fl, d, pmax, gmax, A, B)` and demand `d_t` at time `t`, and where
`∇C` is the gradient `∇_x C(x)`.
"""
function sensitivity_demand_dyn(P::PowerManagementProblem, net::DynamicPowerNetwork, d, ∇C, t)
    T = net.T
    x = flatten_variables_dyn(P)

    # Get partial Jacobians of KKT operator
    _, ∂K_xT = Zygote.forward_jacobian(x -> kkt_dyn(x, net, d), x)

    # Now compute ∇C(g*(θ)) = -∂K_θ' * inv(∂K_x') * ∇C 
    v = ∂K_xT \ ∇C
    ∇C_θ = -∂K_θT * v

    return ∇C_θ
end

"""
    sensitivity_demand_dyn(P::PowerManagementProblem, net::DynamicPowerNetwork, d, ∇C)
"""

function sensitivity_demand_dyn(P::PowerManagementProblem, net::DynamicPowerNetwork, d, ∇C)
    T = net.T
    x = flatten_variables_dyn(P)

    # Get partial Jacobians of KKT operator
<<<<<<< HEAD
    #_, ∂K_xT = Zygote.forward_jacobian(x -> kkt_dyn(x, net, d), x)
    #@show size(∂K_xT)
    ∂K_xT = sparse(adjoint(compute_jacobian_kkt_dyn(x, net, d)))

    v = ∂K_xT \ ∇C

    if norm(∂K_xT*v - ∇C) / length(v) > 1e-6
        @warn "KKT Jacobian is ill-conditioned. Solutions may be innaccurate."
        @show norm(∂K_xT*v - ∇C), length(v)
    end
=======
    ∂K_xT = sparse(adjoint(compute_jacobian_kkt_dyn(x, net, d)))

    v = ∂K_xT \ ∇C

    # Checking inversion of the Jacobian
    # cond_n = cond(Array(∂K_xT))
    # println("Condition number = $cond_n")

>>>>>>> bc721322

    ∇C_θ = []
    for t in 1:T
        _, ∂K_θT = Zygote.forward_jacobian(
            dt -> kkt_dyn(x, net, [tp == t ? dt : d[tp] for tp in 1:T]), 
            d[t]
        )

        # Now compute ∇C(g*(θ)) = -∂K_θ' * inv(∂K_x') * v
        push!(∇C_θ, -∂K_θT * v)
    end

    return ∇C_θ
end


"""
    compute_mefs(P::PowerManagementProblem, net::DynamicPowerNetwork, d, c, t)

Compute the marginal emission factors at time `t` given carbon costs `c`
and demands `d`.
"""
function compute_mefs(P::PowerManagementProblem, net::DynamicPowerNetwork, d, c, t)
    ∇C_dyn = _make_∇C(net, c)
    
    return sensitivity_demand_dyn(P, net, d, ∇C_dyn, t)
end


"""
    compute_mefs(P::PowerManagementProblem, net::DynamicPowerNetwork, d, c)

Compute the marginal emission factors given carbon costs `c`
and demands `d` across the entire time horizon.
"""
function compute_mefs(P::PowerManagementProblem, net::DynamicPowerNetwork, d, c)
    ∇C_dyn = _make_∇C(net, c)

    return sensitivity_demand_dyn(P, net, d, ∇C_dyn)
end

"""
    _make_∇C(net::DynamicPowerNetwork, d, c)

Constructs carbon cost gradient to be propagated for mef computation for 
the DynamicPowerNetwork `net`. `d` is the demand and `c` are the carbon costs. 
"""
function _make_∇C(net::DynamicPowerNetwork, c, cq=0, g=0)
    # Extract dimensions
    n, m, l, T = get_problem_dims(net)
    static_dim = kkt_dims(n, m, l)
 
    # Construct ∇_x C(x)
    ∇C_dyn = zeros(kkt_dims_dyn(n, m, l, T), T)
    idx = 0
    for t in 1:T
        if g == 0
            ∇C_dyn[idx+1 : idx+l, t] .= c
        else
            ∇C_dyn[idx+1 : idx+l, t] .= c .+ (cq .* g[t])
        end
         idx += static_dim
    end

    # Return sensitivity
    return ∇C_dyn
end

"""
    compute_jacobian_kkt_dyn(x, net, d_dyn)

Constructs the Jacobian for a dynamic network `net`, with input variables `x` and
demand `d_dyn`.
"""
function compute_jacobian_kkt_dyn(x, net, d_dyn)
    n, m, l, T = get_problem_dims(net)

    dim_t = kkt_dims(n, m, l)
    dim_s = storage_kkt_dims(n, l)

    # decompose `x` in arrays of T variables
    g, p, s, ch, dis, λpl, λpu, λgl, λgu, ν, νE, λsl, λsu, λchl, λchu, λdisl, λdisu, λrampl, λrampu, νs = 
        unflatten_variables_dyn(x, n, m, l, T)

    # Compute individual Jacobians for the static system

    Kτ1 = [
        compute_jacobian_kkt(
            net.fq[t], net.fl[t], d_dyn[t], net.pmax[t], net.gmax[t], net.A, net.B, net.F,
            [g[t]; p[t]; λpl[t]; λpu[t]; λgl[t]; λgu[t]; ν[t]; νE[t]]; τ=TAU)
        for t in 1:T
    ]
    Kτ2 = [
        compute_jacobian_kkt_charge_discharge_ramp(dim_t, n, m, l, net.F)
        for t in 1:T
    ]
    Kτ3 = [
        compute_jacobian_kkt_future_ramp(dim_t, n, l)
        for t in 1:(T-1)
    ]

    # Stack matrices
    Kτ = [
        (t == T) ?
        hcat(
            spzeros(dim_t, (t-1)*dim_t),
            Kτ1[t],
            spzeros(dim_t, (T-t)*dim_t),
            spzeros(dim_t, (t-1)*dim_s),
            Kτ2[t],
            spzeros(dim_t, (T-t)*dim_s)
        ) :
        hcat(
            spzeros(dim_t, (t-1)*dim_t),
            Kτ1[t],
            spzeros(dim_t, (T-t)*dim_t),
            spzeros(dim_t, (t-1)*dim_s),
            Kτ2[t],
            Kτ3[t],
            spzeros(dim_t, (T-t-1)*dim_s)
        )
        for t in 1:T
    ]

    # Compute individual Jacobians for the dynamic system
    g_prev = t -> (t == 1) ? zeros(l) : g[t-1]
    Ks = [
        compute_jacobian_kkt_dyn_t(
            s[t], ch[t], dis[t], 
            λsl[t], λsu[t], λchl[t], λchu[t], λdisl[t], λdisu[t], λrampl[t], λrampu[t], 
            g[t], g_prev(t), net.ρ,
            net, t
        )
        for t in 1:T
    ]

    return [vcat(Kτ...) ; vcat(Ks...)]
end


"""
    compute_jacobian_kkt_charge_discharge(dims, n)

Compute the part of the Jacobian associated with charge and discharge, 
with `dims` being the dimension of the static system, `n` the number of nodes, and `l` 
the number of generators.
"""
function compute_jacobian_kkt_charge_discharge_ramp(dims, n, m, l, F)
    dKdch = [spzeros(dims-m-1, n); F; -ones(1, n)]
    dKddis = [spzeros(dims-m-1, n); -F; ones(1, n)]
    dKdλl = [-I(l); spzeros(dims-l, l)]
    dKdλu = [I(l); spzeros(dims-l, l)]

    return [spzeros(dims, n) dKdch dKddis spzeros(dims, 6n) dKdλl dKdλu spzeros(dims, n)]
end


"""
    compute_jacobian_kkt_future_ramp(dims, n, l)

Compute the part of the Jacobian (dStatic / dRamp), where `dims` is the 
dimension of the static system, `n` is the number of nodes, and `l` is
the number of generators.
"""
function compute_jacobian_kkt_future_ramp(dims, n, l)
    dKdλl = [I(l); spzeros(dims-l, l)]
    dKdλu = [-I(l); spzeros(dims-l, l)]

    return [spzeros(dims, 9n) dKdλl dKdλu spzeros(dims, n)]
end

###################################################################################
#
# Below contains functions for automated testing of the sensitivity
#
# TODO: update, and make sure they work
#
####################################################################################

"""
    compute_obj_sensitivity(P::PowerManagementProblem, net::DynamicPowerNetwork, d, t)

Compute the sensitivity of monetary costs (i.e. marginal costs) at time `t` for a given demand
profile `d`.
"""
function compute_obj_sensitivity(P::PowerManagementProblem, net::DynamicPowerNetwork, d, t)
    # Extract dimensions

    n, m, l, T = get_problem_dims(net)
    static_dim = kkt_dims(n, m, l)

    # Construct ∇_x C(x)
    ∇C_dyn = zeros(kkt_dims_dyn(n, m, l, T))
    idx = (t-1)*static_dim
    ∇C_dyn[idx+1 : idx+l] .=  net.fq[t] .* vec(P.g[t].value) + net.fl[t]

    # Return sensitivity
    return sensitivity_demand_dyn(P, net, d, ∇C_dyn, t)
end

"""
    compute_var_sensitivity(P::PowerManagementProblem, net::DynamicPowerNetwork, d, varName, unit, t)

Compute the sensitivity of a given primal variable `varName` (either 'g', 'p' or 's') wrt demand `d` at time `t`. 
The `unit` parameter defines which unit is considered (e.g. generator number, edge number, or storage node number).
"""
function compute_var_sensitivity(P::PowerManagementProblem, net::DynamicPowerNetwork, d, varName, unit, t)
    # Extract dimensions
    n, m, l, T = get_problem_dims(net)
    static_dim = kkt_dims(n, m, l) 

    # J = sensitivity_demand_dyn(P, net, d, I(kkt_dims_dyn(n, m, l, T)), t)

    id_vec = zeros(kkt_dims_dyn(n, m, l, T))
    ref_val = 0
    if varName == 'g'
        idx = (t-1)*static_dim + unit
        ref_val = P.g[t].value[unit]
    elseif varName == 'p'
        idx = (t-1)*static_dim + l + unit
        ref_val = P.p[t].value[unit]
    elseif varName == 's'
        idx = T*static_dim + (t-1) * storage_kkt_dims(n) + unit
        ref_val = P.s[t].value[unit]
    end
    id_vec[idx] = 1

    return sensitivity_demand_dyn(P, net, d, id_vec, t), ref_val
end


"""
    sensitivity_demand_check(dnet::DynamicPowerNetwork, d_dyn, node, t; npoints=10, rel_inc=1e-1)

Compares the objective value with that estimated with implicit differentiation. Estimates are made wrt demand
 at a given `node` at time `t`. 

Parameters:
- `npoints` gives the number of increments in both directions (i.e. positive and negative) of the reference value of demand
- `rel_inc` specifies how large each increment is
"""
function sensitivity_demand_check(dnet::DynamicPowerNetwork, d_dyn, node, t; npoints=10, rel_inc=1e-1)
    
    dmin = DynamicPowerManagementProblem(dnet, d_dyn);
    # solve the problem
    solve!(dmin, OPT, verbose=true);
    # obtain the optimal objective value
    obj_ref = dmin.problem.optval
    # compute sensitivity of Objective to demand
    ∂O∂d = compute_obj_sensitivity(dmin, dnet, d_dyn, t)
    ∂O∂d = ∂O∂d[node] #extract for the node of interest
    
    obj_vals = zeros(2npoints+1)
    for i in -npoints:npoints
        d_crt = [copy(d) for d in d_dyn]
        d_crt[t][node] = d_dyn[t][node] * (1+ i * rel_inc)
        dmin = DynamicPowerManagementProblem(dnet, d_crt)
        solve!(dmin, OPT, verbose=true)
        obj_vals[i+1+npoints] = dmin.problem.optval
    end
    
    # sensitivity-based estimation
    estimated_obj_vals = [obj_ref + ∂O∂d*rel_inc*d_dyn[t][node]*i for i in -npoints:npoints]
    x = [1+i*rel_inc for i in -npoints:npoints]
    
    return obj_vals, estimated_obj_vals, x
end

"""
    sensitivity_var_check(dnet::DynamicPowerNetwork, d_dyn, node, varName, unit, t; npoints=10, rel_inc=1e-1)

Compares the value of a primal variable with that estimated with implicit differentiation. Estimates are made wrt demand
at a given `node` at time `t`. 'varName' specifies which primal variable whose sensitivity is estimated, 'unit' specifies
the unit number (e.g. generator number).

Parameters:
- `npoints` gives the number of increments in both directions (i.e. positive and negative) of the reference value of demand
- `rel_inc` specifies how large each increment is
"""
function sensitivity_var_check(dnet::DynamicPowerNetwork, d_dyn, node, varName, unit, t; npoints=10, rel_inc=1e-1)

    dmin = DynamicPowerManagementProblem(dnet, d_dyn);
    # solve the problem
    solve!(dmin, OPT, verbose=true);
    # compute sensitivity of Variable to demand
    ∂V∂d, ref_val = compute_var_sensitivity(dmin, dnet, d_dyn, varName, unit, t)
    ∂V∂d = ∂V∂d[node] #extract for the node of interest
    
    opt_vals = zeros(2npoints+1)
    for i in -npoints:npoints
        d_crt = [copy(d) for d in d_dyn]
        d_crt[t][node] = d_dyn[t][node] * (1+ i * rel_inc)
        dmin = DynamicPowerManagementProblem(dnet, d_crt)
        solve!(dmin, OPT, verbose=true)
        if varName == 'g'
            opt_vals[i+1+npoints] = dmin.g[t].value[unit]
        elseif varName == 'p'
            opt_vals[i+1+npoints] = dmin.p[t].value[unit]
        elseif varName == 's'
            opt_vals[i+1+npoints] = dmin.s[t].value[unit]
        end
    end
    
    # sensitivity-based estimation
    estimated_vals = [ref_val + ∂V∂d*rel_inc*d_dyn[t][node]*i for i in -npoints:npoints]
    x = [1+i*rel_inc for i in -npoints:npoints]
    
    return opt_vals, estimated_vals, x
end



"""
    compute_jacobian_kkt_dyn_t(s, ch, dis, λsl, λsu, λchl, λchu, λdisl, λdisu, net, t)

Compute the Jacobian for a given timestep of the storage part of the problem. Input variables are the primal and dual variables, 
`net` is the dynamic network and `t` is the timestep at which the Jacobian is to be computed.
"""
function compute_jacobian_kkt_dyn_t(
    s, ch, dis, 
    λsl, λsu, λchl, λchu, λdisl, λdisu, λrampl, λrampu, 
    gt, gt_prev, ρ,
    net, t
)

    # extract some variables
    F = net.F
    η_c = net.η_c
    η_d = net.η_d
    C = net.C
    P = net.P
    n, m, l, T = get_problem_dims(net)

    # Relevant sizes for the problem
    kdims = kkt_dims(n, m, l)
    sdims = storage_kkt_dims(n, l)

    # D_x ∇_x L 
    # dim = 3n, 3n
    K11 = spzeros(3n, 3n) # dim = n for s, ch, and dis 
    # D_x F^T
    # dim = 3n, (6n+2l)
    K12 = [
            -I(n) I(n) spzeros(n, 4n+2l);
            spzeros(n, 2n) -I(n) I(n) spzeros(n, 2n+2l);
            spzeros(n, 4n) -I(n) I(n) spzeros(n, 2l)
        ]
    # D_x H^T
    # dim = 3n, n
    K13 = [
        -I(n);
        η_c*I(n);
        -(1/η_d)*I(n)
    ]
    # Diag(λ) * D_xF
    # dim = 6n, 6n
    D_xF = K12'
    D = Diagonal([λsl; λsu; λchl; λchu; λdisl; λdisu; λrampl; λrampu])
    K21 = D * D_xF
    
    # diag(F)
    # dim = 6n, 6n
    K22 = Diagonal([-s; s-C; -ch; ch-P; -dis; dis-P; (gt_prev - ρ - gt); (gt - gt_prev - ρ)])
    
    # diagonal part of the Jacobian
    K_storage_t = [
        K11 K12 K13;
        K21 K22 spzeros(6n+2l, n);
        K13' spzeros(n, 7n+2l) 
    ]

    # static part
    # includes "cross terms" 
    # - with the ν dual variable
    # - with λgl, λgu variables
    Dλramp = (
        (t == 1) ? 
        [
            spzeros(l, (t-1)*kdims) -Diagonal(λrampl) spzeros(l, kdims-l+(T-t)*kdims);
            spzeros(l, (t-1)*kdims) Diagonal(λrampu) spzeros(l, kdims-l+(T-t)*kdims)
        ] : 
        [
            spzeros(l, (t-2)*kdims) Diagonal(λrampl) spzeros(l, kdims-l) -Diagonal(λrampl) spzeros(l, kdims-l+(T-t)*kdims);
            spzeros(l, (t-2)*kdims) -Diagonal(λrampu) spzeros(l, kdims-l) Diagonal(λrampu) spzeros(l, kdims-l+(T-t)*kdims)
        ]
    )
<<<<<<< HEAD
=======
    # @show T*kdims
    # @show size(Dλramp)
>>>>>>> bc721322
    K_static = [
        spzeros(n, T*kdims);
        spzeros(n, t*kdims - m - 1) -F' ones(n) spzeros(n, (T-t)*kdims);
        spzeros(n, t*kdims - m - 1) F' -ones(n) spzeros(n, (T-t)*kdims);
        spzeros(6n, T*kdims);
        Dλramp;
        spzeros(n, T*kdims);
    ]
    
    if t > 1
        K_storage_left = [
            spzeros(sdims-n, (t-1)*sdims);
            spzeros(n, (t-2)*sdims) I(n) spzeros(n, sdims-n);
        ]
    else
        K_storage_left = spzeros(sdims, 0);
    end
    if t < T
        K_storage_right = [
            spzeros(n, sdims-n) I(n) spzeros(n, (T-(t+1))*sdims);
            spzeros(sdims-n, (T-t)*sdims);
        ]
    else
        K_storage_right = spzeros(sdims, 0);
    end

    K_storage = [K_storage_left K_storage_t K_storage_right];

    return [K_static K_storage]
   
end<|MERGE_RESOLUTION|>--- conflicted
+++ resolved
@@ -31,9 +31,6 @@
     x = flatten_variables_dyn(P)
 
     # Get partial Jacobians of KKT operator
-<<<<<<< HEAD
-    #_, ∂K_xT = Zygote.forward_jacobian(x -> kkt_dyn(x, net, d), x)
-    #@show size(∂K_xT)
     ∂K_xT = sparse(adjoint(compute_jacobian_kkt_dyn(x, net, d)))
 
     v = ∂K_xT \ ∇C
@@ -42,16 +39,6 @@
         @warn "KKT Jacobian is ill-conditioned. Solutions may be innaccurate."
         @show norm(∂K_xT*v - ∇C), length(v)
     end
-=======
-    ∂K_xT = sparse(adjoint(compute_jacobian_kkt_dyn(x, net, d)))
-
-    v = ∂K_xT \ ∇C
-
-    # Checking inversion of the Jacobian
-    # cond_n = cond(Array(∂K_xT))
-    # println("Condition number = $cond_n")
-
->>>>>>> bc721322
 
     ∇C_θ = []
     for t in 1:T
@@ -438,11 +425,6 @@
             spzeros(l, (t-2)*kdims) -Diagonal(λrampu) spzeros(l, kdims-l) Diagonal(λrampu) spzeros(l, kdims-l+(T-t)*kdims)
         ]
     )
-<<<<<<< HEAD
-=======
-    # @show T*kdims
-    # @show size(Dλramp)
->>>>>>> bc721322
     K_static = [
         spzeros(n, T*kdims);
         spzeros(n, t*kdims - m - 1) -F' ones(n) spzeros(n, (T-t)*kdims);
