--- conflicted
+++ resolved
@@ -33,15 +33,7 @@
     # Get partial Jacobians of KKT operator
     ∂K_xT = sparse(adjoint(compute_jacobian_kkt_dyn(x, net, d)))
 
-<<<<<<< HEAD
     v = ∂K_xT \ ∇C
-=======
-    #@show size(x)
-    _, ∂K_xT = Zygote.forward_jacobian(x -> kkt_dyn(x, net, d), x)
-    #@show size(∂K_xT)
-
-    v = sparse(∂K_xT) \ ∇C
->>>>>>> 349a60da
 
     ∇C_θ = []
     for t in 1:T
